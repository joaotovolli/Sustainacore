--- conflicted
+++ resolved
@@ -7,14 +7,11 @@
 VENV_DIR="${APP_DIR}/venv"
 
 echo "[VM2] Starting Django deploy..."
-<<<<<<< HEAD
-=======
 ENV_FILE="${PROJECT_ROOT}/.env.vm2"
 VENV_DIR="${PROJECT_ROOT}/website_django/venv"
 VENV_ACTIVATE="${VENV_DIR}/bin/activate"
 VENV_PYTHON="${VENV_DIR}/bin/python"
 
->>>>>>> 535a53f1
 cd "${PROJECT_ROOT}"
 
 if [ -f "${ENV_FILE}" ]; then
@@ -24,7 +21,6 @@
   set +a
 else
   echo "[VM2] .env.vm2 not found; continuing with existing environment..."
-<<<<<<< HEAD
 fi
 
 if [ -d "${VENV_DIR}" ]; then
@@ -45,7 +41,6 @@
 
 cd "${APP_DIR}"
 
-=======
 fi
 
 if [ -d "${VENV_DIR}" ]; then
@@ -76,13 +71,10 @@
   exit 1
 fi
 
->>>>>>> 535a53f1
 echo "[VM2] Running Django system checks..."
 "${PYTHON_BIN}" manage.py check
 
 echo "[VM2] Running Django migrations..."
-<<<<<<< HEAD
-=======
   echo "[VM2] No suitable Python interpreter found." >&2
   exit 1
 fi
@@ -90,7 +82,6 @@
 echo "[VM2] Running Django checks and migrations..."
 cd "${PROJECT_ROOT}/website_django"
 "${PYTHON_BIN}" manage.py check
->>>>>>> 535a53f1
 "${PYTHON_BIN}" manage.py migrate --noinput
 
 echo "[VM2] Collecting static files..."
