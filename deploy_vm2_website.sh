#!/usr/bin/env bash
set -euo pipefail

SCRIPT_DIR="$(cd "$(dirname "${BASH_SOURCE[0]}")" && pwd)"
cd "${SCRIPT_DIR}"

if [ -f "${SCRIPT_DIR}/.env.vm2" ]; then
  echo "[VM2] Loading environment from .env.vm2..."
  set -a
  . "${SCRIPT_DIR}/.env.vm2"
  set +a
else
  echo "[VM2] No .env.vm2 file found; proceeding with existing environment..."
fi

if [ -x "${SCRIPT_DIR}/website_django/venv/bin/python" ]; then
  PYTHON_BIN="${SCRIPT_DIR}/website_django/venv/bin/python"
elif command -v python3 >/dev/null 2>&1; then
  PYTHON_BIN="python3"
elif command -v python >/dev/null 2>&1; then
  PYTHON_BIN="python"
else
  echo "No suitable Python interpreter found." >&2
  exit 1
PYTHON_BIN="${SCRIPT_DIR}/website_django/venv/bin/python"
if [ ! -x "${PYTHON_BIN}" ]; then
  if command -v python3 >/dev/null 2>&1; then
    PYTHON_BIN="python3"
  elif command -v python >/dev/null 2>&1; then
<<<<<<< HEAD
    PYTHON_BIN="python"
  else
    echo "No suitable Python interpreter found. Please install python3." >&2
    exit 1
=======
  else
    PYTHON_BIN="python"
>>>>>>> 2d05d313
  fi
fi

echo "[VM2] Applying Django migrations and static collection..."
cd "${SCRIPT_DIR}/website_django"
"${PYTHON_BIN}" manage.py migrate --noinput
"${PYTHON_BIN}" manage.py collectstatic --noinput

echo "[VM2] Restarting gunicorn and reloading nginx..."
sudo systemctl restart gunicorn.service
sudo systemctl reload nginx

echo "[VM2] Deploy completed successfully."<|MERGE_RESOLUTION|>--- conflicted
+++ resolved
@@ -27,15 +27,12 @@
   if command -v python3 >/dev/null 2>&1; then
     PYTHON_BIN="python3"
   elif command -v python >/dev/null 2>&1; then
-<<<<<<< HEAD
     PYTHON_BIN="python"
   else
     echo "No suitable Python interpreter found. Please install python3." >&2
     exit 1
-=======
   else
     PYTHON_BIN="python"
->>>>>>> 2d05d313
   fi
 fi
 
