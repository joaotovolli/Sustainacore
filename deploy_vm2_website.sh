#!/usr/bin/env bash
set -euo pipefail

PROJECT_ROOT="/opt/code/Sustainacore"
<<<<<<< HEAD
APP_DIR="${PROJECT_ROOT}/website_django"
ENV_FILE="${PROJECT_ROOT}/.env.vm2"
VENV_DIR="${APP_DIR}/venv"

echo "[VM2] Starting Django deploy..."
=======
ENV_FILE="${PROJECT_ROOT}/.env.vm2"
VENV_DIR="${PROJECT_ROOT}/website_django/venv"
VENV_ACTIVATE="${VENV_DIR}/bin/activate"
VENV_PYTHON="${VENV_DIR}/bin/python"

>>>>>>> a0541916
cd "${PROJECT_ROOT}"

if [ -f "${ENV_FILE}" ]; then
  echo "[VM2] Loading environment from .env.vm2..."
  set -a
  . "${ENV_FILE}"
  set +a
else
  echo "[VM2] .env.vm2 not found; continuing with existing environment..."
fi

if [ -d "${VENV_DIR}" ]; then
  echo "[VM2] Activating virtualenv at ${VENV_DIR}..."
  . "${VENV_DIR}/bin/activate"
else
  echo "[VM2] Virtualenv not found; using system Python..."
fi

<<<<<<< HEAD
cd "${APP_DIR}"

PYTHON_BIN=""
if command -v python >/dev/null 2>&1; then
  PYTHON_BIN="python"
=======
if [ -f "${VENV_ACTIVATE}" ]; then
  echo "[VM2] Activating virtual environment..."
  . "${VENV_ACTIVATE}"
else
  echo "[VM2] Virtual environment not found; continuing without activation."
fi

if [ -x "${VENV_PYTHON}" ]; then
  PYTHON_BIN="${VENV_PYTHON}"
>>>>>>> a0541916
elif command -v python3 >/dev/null 2>&1; then
  PYTHON_BIN="python3"
else
<<<<<<< HEAD
  echo "[VM2] No Python interpreter found." >&2
  exit 1
fi

echo "[VM2] Running Django system checks..."
"${PYTHON_BIN}" manage.py check

echo "[VM2] Running Django migrations..."
=======
  echo "[VM2] No suitable Python interpreter found." >&2
  exit 1
fi

echo "[VM2] Running Django checks and migrations..."
cd "${PROJECT_ROOT}/website_django"
"${PYTHON_BIN}" manage.py check
>>>>>>> a0541916
"${PYTHON_BIN}" manage.py migrate --noinput

echo "[VM2] Collecting static files..."
"${PYTHON_BIN}" manage.py collectstatic --noinput

cd "${PROJECT_ROOT}"

echo "[VM2] Restarting gunicorn.service..."
sudo systemctl restart gunicorn.service

echo "[VM2] Reloading nginx..."
sudo systemctl reload nginx

echo "[VM2] Deploy completed successfully."<|MERGE_RESOLUTION|>--- conflicted
+++ resolved
@@ -2,19 +2,16 @@
 set -euo pipefail
 
 PROJECT_ROOT="/opt/code/Sustainacore"
-<<<<<<< HEAD
 APP_DIR="${PROJECT_ROOT}/website_django"
 ENV_FILE="${PROJECT_ROOT}/.env.vm2"
 VENV_DIR="${APP_DIR}/venv"
 
 echo "[VM2] Starting Django deploy..."
-=======
 ENV_FILE="${PROJECT_ROOT}/.env.vm2"
 VENV_DIR="${PROJECT_ROOT}/website_django/venv"
 VENV_ACTIVATE="${VENV_DIR}/bin/activate"
 VENV_PYTHON="${VENV_DIR}/bin/python"
 
->>>>>>> a0541916
 cd "${PROJECT_ROOT}"
 
 if [ -f "${ENV_FILE}" ]; then
@@ -33,13 +30,11 @@
   echo "[VM2] Virtualenv not found; using system Python..."
 fi
 
-<<<<<<< HEAD
 cd "${APP_DIR}"
 
 PYTHON_BIN=""
 if command -v python >/dev/null 2>&1; then
   PYTHON_BIN="python"
-=======
 if [ -f "${VENV_ACTIVATE}" ]; then
   echo "[VM2] Activating virtual environment..."
   . "${VENV_ACTIVATE}"
@@ -49,11 +44,9 @@
 
 if [ -x "${VENV_PYTHON}" ]; then
   PYTHON_BIN="${VENV_PYTHON}"
->>>>>>> a0541916
 elif command -v python3 >/dev/null 2>&1; then
   PYTHON_BIN="python3"
 else
-<<<<<<< HEAD
   echo "[VM2] No Python interpreter found." >&2
   exit 1
 fi
@@ -62,7 +55,6 @@
 "${PYTHON_BIN}" manage.py check
 
 echo "[VM2] Running Django migrations..."
-=======
   echo "[VM2] No suitable Python interpreter found." >&2
   exit 1
 fi
@@ -70,7 +62,6 @@
 echo "[VM2] Running Django checks and migrations..."
 cd "${PROJECT_ROOT}/website_django"
 "${PYTHON_BIN}" manage.py check
->>>>>>> a0541916
 "${PYTHON_BIN}" manage.py migrate --noinput
 
 echo "[VM2] Collecting static files..."
