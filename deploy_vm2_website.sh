--- conflicted
+++ resolved
@@ -17,10 +17,7 @@
 if [ ! -x "${PYTHON_BIN}" ]; then
   if command -v python3 >/dev/null 2>&1; then
     PYTHON_BIN="python3"
-<<<<<<< HEAD
-=======
   elif command -v python >/dev/null 2>&1; then
->>>>>>> 0fb48f2c
   else
     PYTHON_BIN="python"
   fi
