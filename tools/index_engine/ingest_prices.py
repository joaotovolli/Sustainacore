"""Ingest EOD prices for TECH100 constituents."""
from __future__ import annotations

import argparse
import datetime as _dt
import http.client  # preload stdlib http to avoid app.http shadowing
import pathlib
import sys
from collections import defaultdict
<<<<<<< HEAD
from typing import Iterable, List, Optional
=======
from typing import Optional
>>>>>>> 3cacda4a

APP_PATH = pathlib.Path(__file__).resolve().parents[2] / "app"
if str(APP_PATH) not in sys.path:
    sys.path.insert(0, str(APP_PATH))

from index_engine.db import (
    fetch_distinct_tech100_tickers,
    fetch_max_ok_trade_date,
    fetch_constituent_tickers,
    get_current_user,
    upsert_prices_canon,
    upsert_prices_raw,
)
from index_engine.reconcile import reconcile_canonical
from providers.twelvedata import fetch_eod_prices

PROVIDER = "TWELVEDATA"


def _parse_date(value: str) -> _dt.date:
    return _dt.date.fromisoformat(value)


def _parse_dates(args: argparse.Namespace) -> list[_dt.date]:
    if args.date:
        return [_parse_date(args.date)]
    if args.start and args.end:
        start = _parse_date(args.start)
        end = _parse_date(args.end)
        if end < start:
            raise ValueError("end date must be on or after start date")
        days = (end - start).days + 1
        return [start + _dt.timedelta(days=i) for i in range(days)]
    raise ValueError("Provide --date or both --start and --end")


def _split_tickers(raw: Optional[str]) -> list[str]:
    if not raw:
        return []
<<<<<<< HEAD
    tickers: List[str] = []
=======
    tickers: list[str] = []
>>>>>>> 3cacda4a
    for part in raw.split(","):
        cleaned = part.strip().upper()
        if cleaned:
            tickers.append(cleaned)
    return tickers
<<<<<<< HEAD


def _collect_constituents(dates: Iterable[_dt.date], override: list[str] | None = None) -> dict[_dt.date, list[str]]:
    tickers_by_date: dict[_dt.date, list[str]] = {}
    for trade_date in dates:
        tickers_by_date[trade_date] = override or fetch_constituent_tickers(trade_date)
    return tickers_by_date
=======
>>>>>>> 3cacda4a


def _build_raw_rows_from_provider(provider_rows: list[dict]) -> list[dict]:
    raw_rows: list[dict] = []
    for row in provider_rows:
        try:
            trade_date = _dt.date.fromisoformat(str(row.get("trade_date")))
        except Exception:
            continue
        ticker = str(row.get("ticker") or "").upper()
        if not ticker:
            continue
        raw_rows.append(
            {
                "ticker": ticker,
                "trade_date": trade_date,
                "provider": PROVIDER,
                "close_px": row.get("close"),
                "adj_close_px": row.get("adj_close") if row.get("adj_close") is not None else row.get("close"),
                "volume": row.get("volume"),
                "currency": row.get("currency"),
                "status": "OK",
                "error_msg": None,
            }
        )
    return raw_rows


def compute_canonical_rows(raw_rows: list[dict]) -> list[dict]:
    grouped: dict[tuple[str, _dt.date], list[dict]] = defaultdict(list)
    for row in raw_rows:
        ticker = row.get("ticker")
        trade_date = row.get("trade_date")
        if ticker and trade_date:
            grouped[(ticker, trade_date)].append(row)

    canon_rows: list[dict] = []
    for (ticker, trade_date), entries in grouped.items():
        provider_adj_closes = {}
        provider_closes = {}
        for entry in entries:
            if entry.get("status") != "OK":
                continue
            provider = entry.get("provider")
            if not provider:
                continue
            adj_value = entry.get("adj_close_px")
            if adj_value is None:
                adj_value = entry.get("close_px")
            provider_adj_closes[provider] = adj_value
            provider_closes[provider] = entry.get("close_px")

        recon = reconcile_canonical(provider_adj_closes, provider_closes)
        if recon.get("providers_ok", 0) == 0:
            continue
        canon_rows.append(
            {
                "ticker": ticker,
                "trade_date": trade_date,
                "canon_close_px": recon.get("canon_close"),
                "canon_adj_close_px": recon.get("canon_adj_close"),
                "chosen_provider": recon.get("chosen_provider") or PROVIDER,
                "providers_ok": recon.get("providers_ok", 0),
                "divergence_pct": recon.get("divergence_pct"),
                "quality": recon.get("quality", "LOW"),
            }
        )
    return canon_rows


def _print_summary(raw_rows: list[dict], canon_rows: list[dict]) -> None:
    status_counts = {"OK": 0, "MISSING": 0, "ERROR": 0}
    for row in raw_rows:
        status = row.get("status")
        if status in status_counts:
            status_counts[status] += 1
    print(
        "rows_ok={ok} rows_missing={missing} rows_error={error} canon_written={canon}".format(
            ok=status_counts["OK"],
            missing=status_counts["MISSING"],
            error=status_counts["ERROR"],
            canon=len(canon_rows),
        )
    )


def _print_debug(
    *,
    dates: list[_dt.date],
    tickers_by_date: dict[_dt.date, list[str]] | None,
    all_tickers: list[str],
    provider_called: bool,
    provider_rows: list[dict],
    raw_rows: list[dict],
    canon_rows: list[dict],
    provider_error: str | None,
    oracle_user: str | None,
    oracle_user_error: str | None,
    backfill: bool = False,
) -> None:
    print(f"debug: dates={len(dates)} total_unique_tickers={len(all_tickers)} backfill={backfill}")
    if tickers_by_date:
        for trade_date in sorted(tickers_by_date):
            tickers = tickers_by_date.get(trade_date) or []
            preview = ", ".join(tickers[:5])
            suffix = f" preview=[{preview}]" if preview else ""
            print(f"debug: {trade_date.isoformat()} tickers={len(tickers)}{suffix}")
    if oracle_user:
        print(f"debug: oracle_user={oracle_user}")
    elif oracle_user_error:
        print(f"debug: oracle_user_lookup_failed={oracle_user_error}")

    if provider_error:
        print(f"debug: provider_error={provider_error}")

    print(
        "debug: provider_called={called} provider_rows={provider_rows} raw_rows={raw_rows} canon_rows={canon_rows}".format(
            called=provider_called,
            provider_rows=len(provider_rows),
            raw_rows=len(raw_rows),
            canon_rows=len(canon_rows),
        )
    )


<<<<<<< HEAD
def main(argv: list[str] | None = None) -> int:
    parser = argparse.ArgumentParser(description="Ingest TECH100 EOD prices")
    parser.add_argument("--date", help="single trade date (YYYY-MM-DD)")
    parser.add_argument("--start", help="start date inclusive (YYYY-MM-DD)")
    parser.add_argument("--end", help="end date inclusive (YYYY-MM-DD)")
    parser.add_argument("--tickers", help="comma-separated ticker override")
    parser.add_argument("--debug", action="store_true", help="print ingest diagnostics")

    args = parser.parse_args(argv)

    manual_tickers = _split_tickers(args.tickers)

=======
def _run_single(args: argparse.Namespace) -> int:
>>>>>>> 3cacda4a
    try:
        dates = _parse_dates(args)
    except Exception as exc:
        print(f"Invalid date arguments: {exc}")
        return 1

    tickers_by_date: dict[_dt.date, list[str]] = {}
    manual_tickers = _split_tickers(args.tickers)
    try:
<<<<<<< HEAD
        tickers_by_date = _collect_constituents(dates, manual_tickers)
=======
        for trade_date in dates:
            tickers_by_date[trade_date] = manual_tickers or fetch_constituent_tickers(trade_date)
>>>>>>> 3cacda4a
    except Exception as exc:
        print(f"Failed to load constituents: {exc}")
        return 1

    oracle_user = None
    oracle_user_error = None
    if args.debug:
        try:
            oracle_user = get_current_user()
        except Exception as exc:  # pragma: no cover - defensive diagnostics
            oracle_user_error = str(exc)

    all_tickers = sorted({t for vals in tickers_by_date.values() for t in vals})
    provider_rows: list[dict] = []
    provider_error: str | None = None
    provider_called = False

    if all_tickers:
        provider_called = True
        try:
            provider_rows = fetch_eod_prices(
                all_tickers,
                dates[0].isoformat(),
                dates[-1].isoformat(),
            )
        except Exception as exc:
            provider_error = str(exc)
            print(f"Provider fetch failed: {exc}")

    raw_rows = _build_raw_rows_from_provider(provider_rows)
    if raw_rows:
        upsert_prices_raw(raw_rows)

    canon_rows = compute_canonical_rows(raw_rows)
    if canon_rows:
        upsert_prices_canon(canon_rows)

    if args.debug:
        _print_debug(
            dates=dates,
            tickers_by_date=tickers_by_date,
            all_tickers=all_tickers,
            provider_called=provider_called,
            provider_rows=provider_rows,
            raw_rows=raw_rows,
            canon_rows=canon_rows,
            provider_error=provider_error,
            oracle_user=oracle_user,
            oracle_user_error=oracle_user_error,
        )

    _print_summary(raw_rows, canon_rows)
    return 0


def _run_backfill(args: argparse.Namespace) -> int:
    if not args.start or not args.end:
        print("Backfill mode requires --start and --end")
        return 1

    start_date = _parse_date(args.start)
    end_date = _parse_date(args.end)
    if end_date < start_date:
        print("Invalid date range: end must be on or after start")
        return 1

    oracle_user = None
    oracle_user_error = None
    if args.debug:
        try:
            oracle_user = get_current_user()
        except Exception as exc:  # pragma: no cover - defensive diagnostics
            oracle_user_error = str(exc)

    tickers = _split_tickers(args.tickers)
    if not tickers:
        try:
            tickers = fetch_distinct_tech100_tickers()
        except Exception as exc:
            print(f"Failed to load tickers: {exc}")
            return 1

    total_raw = 0
    total_canon = 0
    provider_error: str | None = None

    for ticker in tickers:
        provider_error = None
        try:
            max_ok = fetch_max_ok_trade_date(ticker, PROVIDER)
        except Exception as exc:
            print(f"Failed to probe max date for {ticker}: {exc}")
            continue

        ticker_start = start_date
        if max_ok:
            if max_ok >= end_date:
                continue
            ticker_start = max(max_ok + _dt.timedelta(days=1), start_date)

        try:
            provider_rows = fetch_eod_prices(
                [ticker],
                ticker_start.isoformat(),
                end_date.isoformat(),
            )
        except Exception as exc:
            provider_error = str(exc)
            print(f"Provider fetch failed for {ticker}: {exc}")
            continue

        raw_rows = _build_raw_rows_from_provider(provider_rows)
        if raw_rows:
            total_raw += upsert_prices_raw(raw_rows)
        canon_rows = compute_canonical_rows(raw_rows)
        if canon_rows:
            total_canon += upsert_prices_canon(canon_rows)

        if args.debug:
            _print_debug(
                dates=[ticker_start, end_date],
                tickers_by_date=None,
                all_tickers=[ticker],
                provider_called=True,
                provider_rows=provider_rows,
                raw_rows=raw_rows,
                canon_rows=canon_rows,
                provider_error=provider_error,
                oracle_user=oracle_user,
                oracle_user_error=oracle_user_error,
                backfill=True,
            )

    print(
        "backfill_summary: raw_upserts={raw} canon_upserts={canon}".format(
            raw=total_raw, canon=total_canon
        )
    )
    return 0


def main(argv: list[str] | None = None) -> int:
    parser = argparse.ArgumentParser(description="Ingest TECH100 EOD prices")
    parser.add_argument("--date", help="single trade date (YYYY-MM-DD)")
    parser.add_argument("--start", help="start date inclusive (YYYY-MM-DD)")
    parser.add_argument("--end", help="end date inclusive (YYYY-MM-DD)")
    parser.add_argument("--backfill", action="store_true", help="run in backfill mode")
    parser.add_argument("--tickers", help="comma-separated ticker list override")
    parser.add_argument("--debug", action="store_true", help="print ingest diagnostics")

    args = parser.parse_args(argv)

    if args.backfill:
        return _run_backfill(args)
    return _run_single(args)


if __name__ == "__main__":
    sys.exit(main())<|MERGE_RESOLUTION|>--- conflicted
+++ resolved
@@ -7,11 +7,8 @@
 import pathlib
 import sys
 from collections import defaultdict
-<<<<<<< HEAD
 from typing import Iterable, List, Optional
-=======
 from typing import Optional
->>>>>>> 3cacda4a
 
 APP_PATH = pathlib.Path(__file__).resolve().parents[2] / "app"
 if str(APP_PATH) not in sys.path:
@@ -51,17 +48,13 @@
 def _split_tickers(raw: Optional[str]) -> list[str]:
     if not raw:
         return []
-<<<<<<< HEAD
     tickers: List[str] = []
-=======
     tickers: list[str] = []
->>>>>>> 3cacda4a
     for part in raw.split(","):
         cleaned = part.strip().upper()
         if cleaned:
             tickers.append(cleaned)
     return tickers
-<<<<<<< HEAD
 
 
 def _collect_constituents(dates: Iterable[_dt.date], override: list[str] | None = None) -> dict[_dt.date, list[str]]:
@@ -69,8 +62,6 @@
     for trade_date in dates:
         tickers_by_date[trade_date] = override or fetch_constituent_tickers(trade_date)
     return tickers_by_date
-=======
->>>>>>> 3cacda4a
 
 
 def _build_raw_rows_from_provider(provider_rows: list[dict]) -> list[dict]:
@@ -196,7 +187,6 @@
     )
 
 
-<<<<<<< HEAD
 def main(argv: list[str] | None = None) -> int:
     parser = argparse.ArgumentParser(description="Ingest TECH100 EOD prices")
     parser.add_argument("--date", help="single trade date (YYYY-MM-DD)")
@@ -209,9 +199,7 @@
 
     manual_tickers = _split_tickers(args.tickers)
 
-=======
 def _run_single(args: argparse.Namespace) -> int:
->>>>>>> 3cacda4a
     try:
         dates = _parse_dates(args)
     except Exception as exc:
@@ -221,12 +209,9 @@
     tickers_by_date: dict[_dt.date, list[str]] = {}
     manual_tickers = _split_tickers(args.tickers)
     try:
-<<<<<<< HEAD
         tickers_by_date = _collect_constituents(dates, manual_tickers)
-=======
         for trade_date in dates:
             tickers_by_date[trade_date] = manual_tickers or fetch_constituent_tickers(trade_date)
->>>>>>> 3cacda4a
     except Exception as exc:
         print(f"Failed to load constituents: {exc}")
         return 1
