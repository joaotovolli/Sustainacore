"""Oracle helper utilities for SustainaCore."""

from __future__ import annotations

import logging
import os
import threading
from typing import Any, Dict, Iterable, List, Optional, Sequence, Tuple

# --- injected helper (keeps DB_ envs + /etc/sustainacore/db.env compatible) ---
def _read_env_file_var(path: str, key: str) -> Optional[str]:
    try:
        with open(path, "r", encoding="utf-8") as handle:
            for line in handle:
                line = line.strip()
                if not line or line.startswith("#"):
                    continue
                name, _, value = line.partition("=")
                if name.strip() == key:
                    return value.strip()
    except Exception:
        return None
    return None
# -------------------------------------------------------------------------------
<<<<<<< HEAD
=======
import logging
import os
from functools import lru_cache
>>>>>>> 7cdc2a47

try:  # pragma: no cover - dependency optional
    import oracledb  # type: ignore
except Exception as exc:  # pragma: no cover - import fallback
    oracledb = None  # type: ignore
    _ORACLE_IMPORT_ERROR = exc
else:  # pragma: no cover - dependency present
    _ORACLE_IMPORT_ERROR = None


LOGGER = logging.getLogger("sustainacore.db")
_ORACLE_STATUS_LOGGED = False

_VECTOR_INFO_LOCK = threading.Lock()
_VECTOR_INFO: Optional[Dict[str, Any]] = None


# ---------------------------------------------------------------------------
# Connection helpers
# ---------------------------------------------------------------------------

def _log_oracle_issue(exc: Exception) -> None:
    """Log Oracle availability issues only once."""

    global _ORACLE_STATUS_LOGGED
    if _ORACLE_STATUS_LOGGED:
        return

    message = str(exc)
    code = None
    if exc.args:
        first = exc.args[0]
        code = getattr(first, "code", None)
        if not message and isinstance(first, str):
            message = first

    code_str = code.upper() if isinstance(code, str) else ""
    if "DPY-4001" in (message or "") or code_str == "DPY-4001":
        LOGGER.warning("Oracle unavailable (DPY-4001): %s", message or repr(exc))
    else:
        LOGGER.warning("Oracle unavailable: %s", message or repr(exc))

    _ORACLE_STATUS_LOGGED = True


if _ORACLE_IMPORT_ERROR is not None:  # pragma: no cover - import diagnostic
    _log_oracle_issue(_ORACLE_IMPORT_ERROR)


def _conn():
    if oracledb is None:
        raise RuntimeError("oracledb_unavailable")

    connect_kwargs = dict(
        user=os.getenv("DB_USER", "WKSP_ESGAPEX"),
        password=(
            os.environ.get("DB_PASSWORD")
            or os.environ.get("DB_PASS")
            or os.environ.get("DB_PWD")
            or _read_env_file_var("/etc/sustainacore/db.env", "DB_PASSWORD")
        ),
        dsn=os.getenv("DB_DSN", "dbri4x6_high"),
        config_dir=os.getenv("TNS_ADMIN", "/opt/adb_wallet"),
        wallet_location=os.getenv("TNS_ADMIN", "/opt/adb_wallet"),
    )
    wallet_pwd = os.environ.get("WALLET_PWD")
    if wallet_pwd:
        connect_kwargs["wallet_password"] = wallet_pwd
    try:
        return oracledb.connect(**connect_kwargs)  # type: ignore[union-attr]
    except Exception as exc:
        _log_oracle_issue(exc)
        raise


@lru_cache(maxsize=None)
def get_vector_column(table: str = "ESG_DOCS") -> dict:
    """Return vector column metadata for the given table."""

    if oracledb is None:
        raise RuntimeError("oracledb_unavailable")

    table_name = (table or "ESG_DOCS").upper()
    column = os.getenv("ORACLE_VECTOR_COLUMN", "EMBEDDING").upper()
    dimension_env = os.getenv("ORACLE_VECTOR_DIMENSION")
    try:
        dimension = int(dimension_env) if dimension_env else None
    except (TypeError, ValueError):
        dimension = None
    return {"table": table_name, "column": column, "dimension": dimension}



def get_connection():
    """Return a new Oracle connection using configured credentials."""

    return _conn()


# ---------------------------------------------------------------------------
# Metadata helpers
# ---------------------------------------------------------------------------

def _candidate_embedding_columns() -> List[str]:
    env_col = os.getenv("DB_EMBED_COL") or os.getenv("DB_EMBED_COLUMN")
    candidates: List[str] = []
    if env_col:
        candidates.append(env_col)
    candidates.extend(["EMBEDDING", "EMBED", "VECTOR"])
    seen: List[str] = []
    for name in candidates:
        upper = name.strip().upper()
        if upper and upper not in seen:
            seen.append(upper)
    return seen


def _target_table_name() -> str:
    env_table = (
        os.getenv("DB_DOC_TABLE")
        or os.getenv("DB_TABLE")
        or os.getenv("DB_VECTOR_TABLE")
        or "ESG_DOCS"
    )
    return env_table.strip().upper() or "ESG_DOCS"


def _probe_vector_column() -> Dict[str, Any]:
    """Probe ALL_TAB_COLUMNS for a usable embedding column."""

    if oracledb is None:
        raise RuntimeError("oracledb_unavailable")

    table = _target_table_name()
    owner = (
        os.getenv("DB_OWNER")
        or os.getenv("DB_SCHEMA")
        or os.getenv("DB_USER")
    )
    owner_clause: str
    params: Dict[str, Any] = {"table_name": table}
    if owner:
        owner_clause = "AND owner = :owner"
        params["owner"] = owner.strip().upper()
    else:
        owner_clause = "AND owner = SYS_CONTEXT('USERENV','CURRENT_SCHEMA')"

    sql = (
        "SELECT column_name, data_length "
        "FROM all_tab_columns "
        "WHERE table_name = :table_name "
        f"{owner_clause} "
        "AND column_name = :column_name"
    )

    with _conn() as conn:
        cur = conn.cursor()
        for candidate in _candidate_embedding_columns():
            try:
                cur.execute(sql, {**params, "column_name": candidate})
                row = cur.fetchone()
            except Exception as exc:
                _log_oracle_issue(exc)
                raise
            if row:
                dimension = None
                data_length = row[1]
                if isinstance(data_length, int) and data_length > 0:
                    dimension = data_length
                return {"table": table, "column": row[0], "dimension": dimension}

    # Fallback to first candidate even if not confirmed; callers may still work if schema matches defaults.
    first = _candidate_embedding_columns()[0]
    return {"table": table, "column": first, "dimension": None}


def _get_vector_info() -> Dict[str, Any]:
    global _VECTOR_INFO
    if _VECTOR_INFO is not None:
        return _VECTOR_INFO
    with _VECTOR_INFO_LOCK:
        if _VECTOR_INFO is not None:
            return _VECTOR_INFO
        _VECTOR_INFO = _probe_vector_column()
        return _VECTOR_INFO


# ---------------------------------------------------------------------------
# Query helpers
# ---------------------------------------------------------------------------

def _to_plain(value: Any) -> Any:
    # Convert Oracle LOBs (CLOB) to Python str and vectors to Python lists.
    if hasattr(value, "read"):
        try:
            return value.read()
        except Exception:
            return str(value)
    if oracledb is not None:
        vector_type = getattr(oracledb, "Vector", None)
        if vector_type and isinstance(value, vector_type):  # type: ignore[arg-type]
            return list(value)
    return value


def _normalize_iterable(value: Any) -> List[str]:
    if isinstance(value, (list, tuple, set)):
        iterable: Iterable[Any] = value
    else:
        iterable = [value]
    normalized: List[str] = []
    for item in iterable:
        if item is None:
            continue
        text = str(item).strip()
        if text:
            normalized.append(text)
    return normalized


def _build_filter_clause(filters: Optional[Dict[str, Any]]) -> Tuple[str, Dict[str, Any]]:
    if not filters:
        return "", {}

<<<<<<< HEAD
    safe_filters = {
        "doc_id": "DOC_ID",
        "source_id": "SOURCE_ID",
        "source_type": "SOURCE_TYPE",
        "sector": "SECTOR",
        "ticker": "TICKER",
        "namespace": "NAMESPACE",
    }
    like_filters = {"title": "TITLE"}
    range_filters = {
        "date_from": ("PUBLISHED_AT", ">="),
        "date_to": ("PUBLISHED_AT", "<="),
    }

    clauses: List[str] = []
    binds: Dict[str, Any] = {}
    normalized_items = {
        (str(key).lower() if isinstance(key, str) else key): value
        for key, value in filters.items()
    }

    for key, column in safe_filters.items():
        values = _normalize_iterable(normalized_items.get(key))
        if not values:
            continue
        placeholders: List[str] = []
        for idx, val in enumerate(values):
            bind_key = f"{key}_{idx}"
            placeholders.append(f":{bind_key}")
            binds[bind_key] = val
        if len(placeholders) == 1:
            clauses.append(f"{column} = {placeholders[0]}")
        else:
            clauses.append(f"{column} IN ({', '.join(placeholders)})")

    for key, column in like_filters.items():
        raw_value = normalized_items.get(key)
        if not isinstance(raw_value, str):
            continue
        text = raw_value.strip()
        if not text:
            continue
        bind_key = f"{key}_like"
        binds[bind_key] = f"%{text}%"
        clauses.append(f"LOWER({column}) LIKE LOWER(:{bind_key})")

    for key, (column, op) in range_filters.items():
        raw_value = normalized_items.get(key)
        if raw_value is None:
            continue
        text = str(raw_value).strip()
        if not text:
            continue
        bind_key = f"{key}"
        binds[bind_key] = text
        clauses.append(f"{column} {op} :{bind_key}")
=======
    binds = {}
    clauses = []
    counter = 0

    def _bind(value):
        nonlocal counter
        key = f"p{counter}"
        counter += 1
        binds[key] = value
        return f":{key}"

    for key, value in (filters or {}).items():
        if value in (None, ""):
            continue
        key_u = str(key).upper()
        if key_u == "DOC_ID":
            clause = f"DOC_ID = {_bind(str(value))}"
            clauses.append(clause)
        elif key_u == "SOURCE_ID":
            clause = f"UPPER(SOURCE_ID) = {_bind(str(value).upper())}"
            clauses.append(clause)
        elif key_u == "SOURCE_TYPE":
            values = value if isinstance(value, list) else [value]
            tokens = [str(v).strip() for v in values if str(v).strip()]
            if tokens:
                binds_list = ", ".join(_bind(tok) for tok in tokens)
                clauses.append(f"UPPER(SOURCE_TYPE) IN ({binds_list})")
        elif key_u == "TITLE_LIKE":
            clause = f"TITLE LIKE {_bind(str(value))}"
            clauses.append(clause)
>>>>>>> 7cdc2a47

    if not clauses:
        return "", {}

    return " WHERE " + " AND ".join(clauses), binds


def _compose_knn_sql(table: str, column: str, where_clause: str, k: int) -> str:
    column = column.strip().upper()
    table = table.strip().upper()
    return (
        "SELECT doc_id, title, source_url, chunk_text, "
        "VECTOR_DISTANCE(:v, {col}) AS dist "
        "FROM {table}{where_clause} "
        "ORDER BY dist "
        "FETCH FIRST {k} ROWS ONLY"
    ).format(col=column, table=table, where_clause=where_clause, k=k)


def top_k_by_vector(vec: Sequence[float], k: int = 5, *, filters: Optional[Dict[str, Any]] = None) -> List[Dict[str, Any]]:
    """Return the top-k rows from Oracle using a client-supplied vector."""

    if oracledb is None:
        raise RuntimeError("oracledb_unavailable")

<<<<<<< HEAD
    try:
        k_int = int(k)
    except (TypeError, ValueError):
        k_int = 5
    if k_int < 1:
        k_int = 1

    info = _get_vector_info()
    where_clause, binds = _build_filter_clause(filters or {})
    sql = _compose_knn_sql(info["table"], info["column"], where_clause, k_int)

    try:
        with _conn() as conn:
            cur = conn.cursor()
            vector_type = getattr(oracledb, "DB_TYPE_VECTOR", None)
            if vector_type is not None:
                try:
                    cur.setinputsizes(v=vector_type)
                except Exception:
                    # Older drivers may not support DB_TYPE_VECTOR; ignore.
                    pass
            params = {"v": vec}
            params.update(binds)
            cur.execute(sql, params)
            columns = [desc[0].lower() for desc in cur.description]
            rows: List[Dict[str, Any]] = []
            for result in cur.fetchall():
                rows.append({col: _to_plain(val) for col, val in zip(columns, result)})
            return rows
    except Exception as exc:
        _log_oracle_issue(exc)
        raise

=======
    info = get_vector_column()
    table_name = info.get("table") or "ESG_DOCS"
    column_name = info.get("column") or "EMBEDDING"
    expected_dim = info.get("dimension")

    try:
        query_vector = [float(x) for x in vec]
    except Exception as exc:
        raise TypeError("vec must be an iterable of floats") from exc

    if expected_dim and len(query_vector) != expected_dim:
        LOGGER.warning(
            "Query vector dimension mismatch: expected=%s got=%s",
            expected_dim,
            len(query_vector),
        )

    k = max(1, int(k or 1))
    where_clause, binds = _build_filter_clause(filters or {})
    sql = (
        "SELECT doc_id, chunk_ix, title, source_url, source_type, source_id, chunk_text, "
        f"VECTOR_DISTANCE(:v, {column_name}) AS dist FROM {table_name}{where_clause} "
        f"ORDER BY VECTOR_DISTANCE(:v, {column_name}) FETCH FIRST {k} ROWS ONLY"
    )

    with _conn() as conn:
        cur = conn.cursor()
        vector_type = getattr(oracledb, "DB_TYPE_VECTOR", None)
        if vector_type is not None:
            cur.setinputsizes(v=vector_type)  # type: ignore[arg-type]
        params = dict(binds)
        params.update({"v": query_vector})
        try:
            cur.execute(sql, params)
        except Exception as exc:
            LOGGER.error("Oracle vector query failed: %s", exc)
            raise
        columns = [d[0].lower() for d in cur.description]
        rows = []
        for row in cur.fetchall():
            rows.append({key: _to_plain(val) for key, val in zip(columns, row)})
    return rows
>>>>>>> 7cdc2a47

# ---------------------------------------------------------------------------
# Metadata lookups ----------------------------------------------------------
# ---------------------------------------------------------------------------

def fetch_vector_metadata(table: str = "ESG_DOCS", column: str = "EMBEDDING") -> Tuple[Optional[int], Dict[str, Any]]:
    """Return (dimension, metadata) for the configured vector column."""

    if oracledb is None:
        return None, {}

    table_name = table.strip().upper() or "ESG_DOCS"
    column_name = column.strip().upper() or "EMBEDDING"
    dimension: Optional[int] = None
    metadata: Dict[str, Any] = {}

    try:
        with _conn() as conn:
            cur = conn.cursor()
            try:
                cur.execute(
                    """
                    SELECT dimension
                    FROM user_vector_columns
                    WHERE table_name = :table_name AND column_name = :column_name
                    """,
                    {"table_name": table_name, "column_name": column_name},
                )
                row = cur.fetchone()
                if row and row[0] is not None:
                    dimension = int(row[0])
            except Exception:
                # Fall back to the probe result if the view is unavailable.
                info = _get_vector_info()
                if info.get("dimension"):
                    dimension = int(info["dimension"])

            try:
                cur.execute(
                    """
                    SELECT model_name, model_hash
                    FROM sc_corpus_meta
                    WHERE ROWNUM = 1
                    """
                )
                meta_row = cur.fetchone()
                if meta_row:
                    metadata = {
                        "model_name": _to_plain(meta_row[0]),
                        "model_hash": _to_plain(meta_row[1]),
                    }
            except Exception:
                metadata = {}
    except Exception as exc:
        _log_oracle_issue(exc)
        raise

    return dimension, metadata


__all__ = [
    "get_connection",
    "top_k_by_vector",
    "fetch_vector_metadata",
]<|MERGE_RESOLUTION|>--- conflicted
+++ resolved
@@ -22,12 +22,9 @@
         return None
     return None
 # -------------------------------------------------------------------------------
-<<<<<<< HEAD
-=======
 import logging
 import os
 from functools import lru_cache
->>>>>>> 7cdc2a47
 
 try:  # pragma: no cover - dependency optional
     import oracledb  # type: ignore
@@ -252,7 +249,6 @@
     if not filters:
         return "", {}
 
-<<<<<<< HEAD
     safe_filters = {
         "doc_id": "DOC_ID",
         "source_id": "SOURCE_ID",
@@ -309,7 +305,6 @@
         bind_key = f"{key}"
         binds[bind_key] = text
         clauses.append(f"{column} {op} :{bind_key}")
-=======
     binds = {}
     clauses = []
     counter = 0
@@ -340,7 +335,6 @@
         elif key_u == "TITLE_LIKE":
             clause = f"TITLE LIKE {_bind(str(value))}"
             clauses.append(clause)
->>>>>>> 7cdc2a47
 
     if not clauses:
         return "", {}
@@ -366,7 +360,6 @@
     if oracledb is None:
         raise RuntimeError("oracledb_unavailable")
 
-<<<<<<< HEAD
     try:
         k_int = int(k)
     except (TypeError, ValueError):
@@ -400,7 +393,6 @@
         _log_oracle_issue(exc)
         raise
 
-=======
     info = get_vector_column()
     table_name = info.get("table") or "ESG_DOCS"
     column_name = info.get("column") or "EMBEDDING"
@@ -443,7 +435,6 @@
         for row in cur.fetchall():
             rows.append({key: _to_plain(val) for key, val in zip(columns, row)})
     return rows
->>>>>>> 7cdc2a47
 
 # ---------------------------------------------------------------------------
 # Metadata lookups ----------------------------------------------------------
