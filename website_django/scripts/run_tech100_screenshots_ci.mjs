--- conflicted
+++ resolved
@@ -78,12 +78,7 @@
       ? `Basic ${Buffer.from(`${authUser}:${authPass}`).toString("base64")}`
       : "";
   const requestedPreview = externalBaseUrl.includes("preview.sustainacore.org");
-<<<<<<< HEAD
-
-  const fetchWithHeaders = (url) =>
-=======
   const fetchWithHeaders = (url, hostHeader, authHeader) =>
->>>>>>> b01fffe9
     fetch(url, {
       headers: {
         ...(hostHeader ? { Host: hostHeader } : {}),
@@ -92,13 +87,6 @@
     });
 
   let port = "";
-<<<<<<< HEAD
-  let baseUrl = externalBaseUrl;
-  if (requestedPreview && !authHeader) {
-    process.stdout.write("Preview base requested but Basic Auth missing; using local runserver.\n");
-    baseUrl = "";
-  }
-=======
   let baseUrl = localBaseEnv || "";
   let existingServer = useExistingServer;
   const localHostHeader = "sustainacore.org";
@@ -125,7 +113,6 @@
     }
   }
 
->>>>>>> b01fffe9
   if (!baseUrl) {
     const portScript = path.join(rootDir, "scripts", "find_free_port.mjs");
     const portProc = spawn("node", [portScript], { stdio: ["ignore", "pipe", "pipe"] });
@@ -157,12 +144,6 @@
 
   const pythonBin = resolvePython();
   const runId = Date.now();
-<<<<<<< HEAD
-  const logPath = port ? `/tmp/tech100_runserver_${port}.log` : "/tmp/tech100_runserver_preview.log";
-  const unitName = port ? `vm2-tech100-runserver-${port}-${runId}` : "";
-  const overrideEnvPath = port ? `/tmp/tech100_env_override_${port}.env` : "/tmp/tech100_env_override_preview.env";
-  const requestedMode = process.env.TECH100_SCREENSHOT_MODE;
-=======
   const targetLabel = port
     ? port
     : (baseUrl.includes("127.0.0.1") || baseUrl.includes("localhost"))
@@ -171,7 +152,6 @@
   const logPath = port ? `/tmp/tech100_runserver_${port}.log` : `/tmp/tech100_runserver_${targetLabel}.log`;
   const unitName = port ? `vm2-tech100-runserver-${port}-${runId}` : "";
   const overrideEnvPath = port ? `/tmp/tech100_env_override_${port}.env` : `/tmp/tech100_env_override_${targetLabel}.env`;
->>>>>>> b01fffe9
   const dataMode = process.env.TECH100_UI_DATA_MODE
     || (requestedMode === "after" ? "fixture" : "");
 
@@ -206,11 +186,7 @@
       "--property",
       `EnvironmentFile=${envFiles[1]}`,
       "--property",
-<<<<<<< HEAD
       "EnvironmentFile=-/etc/sysconfig/sustainacore-django.env",
-=======
-      "EnvironmentFile=/etc/sysconfig/sustainacore-django.env",
->>>>>>> b01fffe9
       "--property",
       `EnvironmentFile=${overrideEnvPath}`,
       "--property",
