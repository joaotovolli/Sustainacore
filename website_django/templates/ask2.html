--- conflicted
+++ resolved
@@ -21,21 +21,15 @@
         <div class="chat-layout">
             <div class="chat-panel" aria-label="Ask2 conversation">
                 <div class="chat-panel__messages" data-ask2-messages role="log" aria-live="polite" aria-relevant="additions text">
-<<<<<<< HEAD
-=======
             <div class="chat-panel" aria-live="polite" aria-label="Ask2 conversation">
                 <div class="chat-panel__messages" data-ask2-messages>
->>>>>>> 0b693fb6
                     <div class="bubble bubble--assistant">
                         Hi there! Ask me about ESG transparency, AI oversight, or the TECH100 index.
                     </div>
                 </div>
                 <div class="chat-panel__meta">
                     <div class="chat-panel__status" data-ask2-thinking hidden role="status" aria-live="polite">
-<<<<<<< HEAD
-=======
                     <div class="chat-panel__status" data-ask2-thinking hidden>
->>>>>>> 0b693fb6
                         <span class="spinner" aria-hidden="true"></span>
                         <span>Assistant is thinking…</span>
                     </div>
