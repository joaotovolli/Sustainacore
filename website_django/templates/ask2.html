--- conflicted
+++ resolved
@@ -18,23 +18,17 @@
         </div>
 
         <div class="chat-layout">
-<<<<<<< HEAD
             <div class="chat-panel" aria-label="Ask2 conversation">
                 <div class="chat-panel__messages" data-ask2-messages role="log" aria-live="polite" aria-relevant="additions text">
-=======
             <div class="chat-panel" aria-live="polite" aria-label="Ask2 conversation">
                 <div class="chat-panel__messages" data-ask2-messages>
->>>>>>> df5566e5
                     <div class="bubble bubble--assistant">
                         Hi there! Ask me about ESG transparency, AI oversight, or the TECH100 index.
                     </div>
                 </div>
                 <div class="chat-panel__meta">
-<<<<<<< HEAD
                     <div class="chat-panel__status" data-ask2-thinking hidden role="status" aria-live="polite">
-=======
                     <div class="chat-panel__status" data-ask2-thinking hidden>
->>>>>>> df5566e5
                         <span class="spinner" aria-hidden="true"></span>
                         <span>Assistant is thinking…</span>
                     </div>
