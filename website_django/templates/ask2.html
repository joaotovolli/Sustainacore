--- conflicted
+++ resolved
@@ -30,14 +30,11 @@
     const input = document.getElementById('chatInput');
     const messages = document.getElementById('chatMessages');
 
-<<<<<<< HEAD
-=======
     function getCsrfToken() {
         const match = document.cookie.match(/csrftoken=([^;]+)/);
         return match ? match[1] : '';
     }
 
->>>>>>> 3caf3d21
     function appendMessage(role, text, options = {}) {
         const el = document.createElement('div');
         el.className = `chat-message ${role}${options.muted ? ' muted' : ''}`;
@@ -68,10 +65,7 @@
                 headers: {
                     'X-Requested-With': 'XMLHttpRequest',
                     'Content-Type': 'application/x-www-form-urlencoded',
-<<<<<<< HEAD
-=======
                     'X-CSRFToken': getCsrfToken(),
->>>>>>> 3caf3d21
                 },
                 body: 'message=' + encodeURIComponent(message),
             });
@@ -93,16 +87,13 @@
             appendMessage('bot', reply);
         } catch (err) {
             thinking.remove();
-<<<<<<< HEAD
             appendMessage(
                 'bot',
                 err.message
                     ? `Sorry, ${err.message}`
                     : 'Sorry, something went wrong while contacting the Ask2 endpoint.'
             );
-=======
             appendMessage('bot', err.message ? `Sorry, ${err.message}` : 'Sorry, something went wrong while contacting the Ask2 endpoint.');
->>>>>>> 3caf3d21
         }
     });
 })();
