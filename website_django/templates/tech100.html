--- conflicted
+++ resolved
@@ -32,17 +32,14 @@
                 </label>
                 <label>
                     Search
-<<<<<<< HEAD
                     <input type="search" id="search-filter" placeholder="Search company or ticker" value="{{ filters.q }}" />
                 </label>
                 <div class="filter__actions">
                     <a class="btn btn--secondary" href="{% url 'tech100_export' %}?{% if filters.port_date %}port_date={{ filters.port_date|urlencode }}&{% endif %}{% if filters.sector %}sector={{ filters.sector|urlencode }}&{% endif %}{% if filters.q %}q={{ filters.q|urlencode }}&{% endif %}format=csv" data-export-csv>Download CSV</a>
-=======
                     <input type="search" id="search-filter" placeholder="Search company or ticker" value="{{ filters.search }}" />
                 </label>
                 <div class="filter__actions">
                     <a class="btn btn--secondary" href="{% url 'tech100_export' %}?{% if filters.port_date %}port_date={{ filters.port_date|urlencode }}&{% endif %}{% if filters.sector %}sector={{ filters.sector|urlencode }}&{% endif %}{% if filters.search %}search={{ filters.search|urlencode }}&{% endif %}format=csv" data-export-csv>Download CSV</a>
->>>>>>> 6dc8ce44
                 </div>
             </div>
         </div>
@@ -59,7 +56,6 @@
                     <span class="muted">Click headers to sort.</span>
                 </div>
             </div>
-<<<<<<< HEAD
             <div class="table-wrapper">
                 <table class="table table--wide" aria-label="TECH100 index">
                     <thead>
@@ -105,7 +101,6 @@
                         {% endif %}
                     </tbody>
                 </table>
-=======
             <div class="table table--wide" role="table" aria-label="TECH100 index">
                 <div class="table__row table__row--head" role="row">
                     <button class="table__cell" role="columnheader" data-sort="port_date">Report date</button>
@@ -147,7 +142,6 @@
                         </div>
                     {% endif %}
                 </div>
->>>>>>> 6dc8ce44
             </div>
             <p class="muted table__note">Sorted and filtered locally using data retrieved from the VM1 /api/tech100 endpoint.</p>
         </div>
@@ -172,11 +166,8 @@
     const filters = {
         port_date: portDateSelect ? portDateSelect.value : '',
         sector: sectorSelect ? sectorSelect.value : '',
-<<<<<<< HEAD
         q: searchInput ? searchInput.value : '',
-=======
         search: searchInput ? searchInput.value : '',
->>>>>>> 6dc8ce44
     };
 
     function formatPercent(value) {
@@ -200,11 +191,8 @@
         return date.toLocaleDateString(undefined, { year: 'numeric', month: 'short', day: 'numeric' });
     }
 
-<<<<<<< HEAD
     function truncate(text, max = 240) {
-=======
     function truncate(text, max = 200) {
->>>>>>> 6dc8ce44
         if (!text) return '';
         return text.length > max ? `${text.slice(0, max)}…` : text;
     }
@@ -273,11 +261,8 @@
     }
 
     function filterData() {
-<<<<<<< HEAD
         const searchTerm = filters.q.toLowerCase();
-=======
         const searchTerm = filters.search.toLowerCase();
->>>>>>> 6dc8ce44
         return data.filter((item) => {
             if (filters.port_date && (item.port_date || '').toString() !== filters.port_date) return false;
             const sectorValue = item.gics_sector || item.sector || '';
@@ -293,7 +278,6 @@
 
     const sortState = { key: null, direction: 'asc' };
 
-<<<<<<< HEAD
     function compareValues(a, b, key) {
         const numericKeys = new Set([
             'rank_index',
@@ -329,7 +313,6 @@
         if (!sortState.key) return rows;
         const direction = sortState.direction === 'asc' ? 1 : -1;
         return [...rows].sort((a, b) => compareValues(a, b, sortState.key) * direction);
-=======
     function sortData(rows) {
         if (!sortState.key) return rows;
         const direction = sortState.direction === 'asc' ? 1 : -1;
@@ -343,29 +326,24 @@
             }
             return String(aVal || '').localeCompare(String(bVal || '')) * direction;
         });
->>>>>>> 6dc8ce44
     }
 
     function render(rows) {
         body.innerHTML = '';
         const filtered = sortData(rows);
         if (!filtered.length) {
-<<<<<<< HEAD
             const row = document.createElement('tr');
             row.innerHTML = `<td colspan="13" class="muted">Data currently unavailable.</td>`;
-=======
             const row = document.createElement('div');
             row.className = 'table__row';
             row.setAttribute('role', 'row');
             row.innerHTML = `<div class="table__cell" role="cell" colspan="13">Data currently unavailable.</div>`;
->>>>>>> 6dc8ce44
             body.appendChild(row);
             setCounts(0, data.length);
             return;
         }
 
         filtered.forEach((item) => {
-<<<<<<< HEAD
             const row = document.createElement('tr');
             const summary = item.summary || '';
             const truncated = truncate(summary, 240);
@@ -387,7 +365,6 @@
                     <div class="summary__text">${truncated || '—'}</div>
                     ${hasLongSummary ? '<button class="btn btn--text" data-summary>View full summary</button>' : ''}
                 </td>
-=======
             const row = document.createElement('div');
             row.className = 'table__row';
             row.setAttribute('role', 'row');
@@ -411,7 +388,6 @@
                     <div class="summary__text">${truncated || '—'}</div>
                     ${hasLongSummary ? '<button class="btn btn--text" data-summary>View more</button>' : ''}
                 </div>
->>>>>>> 6dc8ce44
             `;
             if (hasLongSummary) {
                 const btn = row.querySelector('[data-summary]');
@@ -428,11 +404,8 @@
         const params = new URLSearchParams();
         if (filters.port_date) params.append('port_date', filters.port_date);
         if (filters.sector) params.append('sector', filters.sector);
-<<<<<<< HEAD
         if (filters.q) params.append('q', filters.q);
-=======
         if (filters.search) params.append('search', filters.search);
->>>>>>> 6dc8ce44
         params.append('format', 'csv');
         const base = csvButton.getAttribute('href').split('?')[0];
         csvButton.href = `${base}?${params.toString()}`;
@@ -462,7 +435,6 @@
             filters.port_date = event.target.value;
             handleFilterChange();
         });
-<<<<<<< HEAD
     }
 
     if (sectorSelect) {
@@ -479,7 +451,6 @@
         });
     }
 
-=======
     }
 
     if (sectorSelect) {
@@ -496,7 +467,6 @@
         });
     }
 
->>>>>>> 6dc8ce44
     render(filterData());
     updateExportLink();
 })();
@@ -504,11 +474,8 @@
 <style>
 .filters--stacked {
     display: grid;
-<<<<<<< HEAD
     grid-template-columns: repeat(auto-fit, minmax(200px, 1fr));
-=======
     grid-template-columns: repeat(auto-fit, minmax(180px, 1fr));
->>>>>>> 6dc8ce44
     gap: 12px;
     align-items: end;
 }
@@ -519,7 +486,6 @@
     align-items: center;
 }
 
-<<<<<<< HEAD
 .table-wrapper {
     overflow-x: auto;
 }
@@ -555,7 +521,6 @@
 
 .summary__text {
     max-width: 360px;
-=======
 .table--wide {
     overflow-x: auto;
 }
@@ -566,7 +531,6 @@
 
 .summary__text {
     max-width: 320px;
->>>>>>> 6dc8ce44
 }
 
 .modal__backdrop {
