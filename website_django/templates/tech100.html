{% extends "base.html" %}
{% load static %}

{% block title %}TECH100 Index | SustainaCore{% endblock %}

{% block content %}
<section class="section section--with-header">
  <div class="shell">
    <div class="section__header section__header--split">
      <div>
        <p class="eyebrow">TECH100 Index</p>
        <h1>Governance and ethics scores across leading technology firms.</h1>
        <p class="muted">
          Sortable, filterable indicators for transparency, accountability, and oversight.
          Data is fetched live from the SustainaCore backend.
        </p>
      </div>

      <div class="tech100-filter-card card">
<<<<<<< HEAD
        {% with search_val=filters.q|default:filters.search %}
          <form method="get" class="tech100-filters" id="tech100-filters">
            <div class="tech100-filters__group">
              <label class="filter-label">
                Report date
                <span class="info-tooltip" data-tooltip="Index rebalance snapshot">
                  <span aria-hidden="true">ℹ️</span>
                  <span class="sr-only">Report date explanation</span>
                </span>
              </label>
              <div class="select-wrapper select-wrapper--modern">
                <select name="port_date">
                  <option value="">All dates</option>
                  {% for d in port_date_options %}
                    <option value="{{ d }}" {% if filters.port_date == d %}selected{% endif %}>{{ d }}</option>
                  {% endfor %}
                </select>
              </div>
            </div>

            <div class="tech100-filters__group">
              <label class="filter-label">
                Sector
                <span class="info-tooltip" data-tooltip="GICS level 1 sector classification">
                  <span aria-hidden="true">ℹ️</span>
                  <span class="sr-only">Sector explanation</span>
                </span>
              </label>
              <div class="select-wrapper select-wrapper--modern">
                <select name="sector">
                  <option value="">All sectors</option>
                  {% for s in sector_options %}
                    <option value="{{ s }}" {% if filters.sector == s %}selected{% endif %}>{{ s }}</option>
                  {% endfor %}
                </select>
              </div>
            </div>

            <div class="tech100-filters__group tech100-filters__group--search">
              <label class="filter-label">Search</label>
              <div class="input-with-icon">
                <span aria-hidden="true" class="input-with-icon__icon">🔎</span>
                <input
                  type="search"
                  name="q"
                  placeholder="Search company or ticker"
                  value="{{ search_val }}"
                >
              </div>
            </div>

            <div class="tech100-filters__actions">
              <button type="submit" class="btn btn--secondary">Apply filters</button>
              {% url "tech100_export" as export_url %}
              <a
                class="btn btn--primary"
                href="{{ export_url }}?{% if filters.port_date %}port_date={{ filters.port_date|urlencode }}&{% endif %}{% if filters.sector %}sector={{ filters.sector|urlencode }}&{% endif %}{% if search_val %}q={{ search_val|urlencode }}&{% endif %}format=csv"
              >
                Download CSV
              </a>
            </div>
          </form>
        {% endwith %}
=======
        <form method="get" class="tech100-filters" id="tech100-filters">
          <div class="tech100-filters__group">
            <label class="filter-label">
              Report date
              <span class="info-tooltip" data-tooltip="Index rebalance snapshot">
                <span aria-hidden="true">ℹ️</span>
                <span class="sr-only">Report date explanation</span>
              </span>
            </label>
            <div class="select-wrapper select-wrapper--modern">
              <select name="port_date">
                <option value="">All dates</option>
                {% for d in port_date_options %}
                  <option value="{{ d }}" {% if filters.port_date == d %}selected{% endif %}>{{ d }}</option>
                {% endfor %}
              </select>
            </div>
          </div>

          <div class="tech100-filters__group">
            <label class="filter-label">
              Sector
              <span class="info-tooltip" data-tooltip="GICS level 1 sector classification">
                <span aria-hidden="true">ℹ️</span>
                <span class="sr-only">Sector explanation</span>
              </span>
            </label>
            <div class="select-wrapper select-wrapper--modern">
              <select name="sector">
                <option value="">All sectors</option>
                {% for s in sector_options %}
                  <option value="{{ s }}" {% if filters.sector == s %}selected{% endif %}>{{ s }}</option>
                {% endfor %}
              </select>
            </div>
          </div>

          <div class="tech100-filters__group tech100-filters__group--search">
            <label class="filter-label">Search</label>
            <div class="input-with-icon">
              <span aria-hidden="true" class="input-with-icon__icon">🔎</span>
              <input
                type="search"
                name="q"
                placeholder="Search company or ticker"
                value="{{ filters.q|default:filters.search }}"
              >
            </div>
          </div>

          <div class="tech100-filters__actions">
            <button type="submit" class="btn btn--secondary">Apply filters</button>
            {% url "tech100_export" as export_url %}
            {% with search_val=filters.q|default:filters.search %}
            <a
              class="btn btn--primary"
              href="{{ export_url }}?{% if filters.port_date %}port_date={{ filters.port_date|urlencode }}&{% endif %}{% if filters.sector %}sector={{ filters.sector|urlencode }}&{% endif %}{% if search_val %}q={{ search_val|urlencode }}&{% endif %}format=csv"
            >
              Download CSV
            </a>
            {% endwith %}
          </div>
        </form>
>>>>>>> 1e43db18

        <div class="tech100-filter-note muted">Filters update instantly and respect exports.</div>
      </div>
    </div>

    {% if tech100_error %}
      <div class="alert alert--warning">
        Live TECH100 data is temporarily unavailable; please try again later.
      </div>
    {% endif %}

    <div class="card tech100-panel">
      <div class="card__header card__header--split tech100-panel__header">
        <div>
          <h2 class="h4">TECH100 constituents</h2>
          <p class="muted">
            Showing {{ visible_count }} of {{ total_count }} companies. Default view loads the first 25 rows for easier scanning.
          </p>
        </div>

        <div class="tech100-legend">
          <div class="legend-item">
            <span class="legend-dot"></span>
            <span>Live scores</span>
          </div>
          <div class="legend-item">
            <span class="info-tooltip" data-tooltip="AIGES Composite measures Transparency, Ethical Principles, Governance Structure, Regulatory Alignment, and Stakeholder Engagement, normalized to 100.">
              <span aria-hidden="true">ℹ️</span>
              <span class="sr-only">AIGES composite explanation</span>
            </span>
            <span>AIGES Composite</span>
          </div>
        </div>
      </div>

      <div class="tech100-table-wrapper table-wrapper">
        <table id="tech100-data" class="table table--wide tech100-table" aria-label="TECH100 index">
          <thead>
            <tr>
              <th scope="col">Port Date</th>
              <th scope="col" class="text-right tech100-col--rank">Rank Index</th>
              <th scope="col">Company</th>
              <th scope="col" class="text-right">
                AIGES Composite
                <span class="info-tooltip" data-tooltip="AIGES Composite measures Transparency, Ethical Principles, Governance Structure, Regulatory Alignment, and Stakeholder Engagement, normalized to 100.">
                  <span aria-hidden="true">ℹ️</span>
                  <span class="sr-only">AIGES composite tooltip</span>
                </span>
              </th>
              <th scope="col" class="text-right">Actions</th>
            </tr>
          </thead>
          <tbody>
            {% if companies %}
              {% for c in companies %}
                  <tr class="tech100-row{% if forloop.counter > 25 %} tech100-hidden{% endif %}" data-row-idx="{{ forloop.counter0 }}"{% if forloop.counter > 25 %} data-lazy="true"{% endif %}>
                    <td>{{ c.port_date_str|default:"—" }}</td>
                    <td class="text-right tech100-col--rank">
                      {% if c.rank_index or c.rank_index == 0 %}
                        {{ c.rank_index|floatformat:0 }}
                      {% else %}
                        —
                      {% endif %}
                    </td>
                    <td>
                      <div class="tech100-company">
                        <span class="tech100-company__name">{{ c.company_name|default:"—" }}</span>
                        {% if c.ticker %}
                          <span class="tech100-company__ticker">({{ c.ticker }})</span>
                        {% endif %}
                        {% if c.sector or c.gics_sector %}
                          <span class="tech100-company__meta">{{ c.sector|default:c.gics_sector }}</span>
                        {% endif %}
                      </div>
                    </td>
                    <td class="text-right">
                      {% if c.aiges_composite or c.aiges_composite == 0 %}
                        {{ c.aiges_composite|floatformat:1 }}
                      {% else %}
                        —
                      {% endif %}
                    </td>
                    <td class="text-right">
                      <button
                        type="button"
                        class="btn btn--ghost tech100-toggle"
                        data-detail-id="tech100-detail-{{ forloop.counter0 }}"
<<<<<<< HEAD
                        aria-controls="tech100-detail-{{ forloop.counter0 }}"
=======
>>>>>>> 1e43db18
                        aria-expanded="false"
                      >
                        View details
                      </button>
                    </td>
                  </tr>
                  <tr class="tech100__details-row{% if forloop.counter > 25 %} tech100-hidden{% endif %}"
                    id="tech100-detail-{{ forloop.counter0 }}"
                    data-row-idx="{{ forloop.counter0 }}"
<<<<<<< HEAD
                    aria-hidden="true"
                    role="row">
=======
                    aria-hidden="true">
>>>>>>> 1e43db18
                    <td colspan="5">
                      <div class="tech100-details-card">
                        <div class="tech100-details__header">
                          <div>
                            <p class="eyebrow eyebrow--muted">{{ c.port_date_str|default:"Latest rebalance" }}</p>
                            <h3 class="h5 tech100-details__title">
                              {{ c.company_name|default:"Company" }}{% if c.ticker %} ({{ c.ticker }}){% endif %}
                            </h3>
                            <div class="muted">Sector: {{ c.sector|default:c.gics_sector|default:"Not available" }}</div>
                          </div>
                          <div class="tech100-detail__score">
                            <span class="detail-label">AIGES Composite</span>
                            <span class="detail-value">
                              {% if c.aiges_composite or c.aiges_composite == 0 %}
                                {{ c.aiges_composite|floatformat:1 }}
                              {% else %}
                                —
                              {% endif %}
                            </span>
                          </div>
                        </div>
                        {% if c.summary %}
                          <p class="tech100-summary">{{ c.summary }}</p>
                        {% else %}
                          <p class="tech100-summary muted">No summary available yet.</p>
                        {% endif %}

                        <div class="tech100-details__section">
                          <div class="tech100-section__title-row">
                            <h4 class="h6">History</h4>
                            <span class="muted">Transparency, Ethics, Governance, Alignment, Engagement</span>
                          </div>
                          {% if c.history %}
                            <div class="tech100-history-wrapper">
                              <table class="table tech100-history-table" aria-label="Historical AIGES data for {{ c.company_name }}">
                                <thead>
                                  <tr>
                                    <th>Port Date</th>
                                    <th class="text-right">Transparency</th>
                                    <th class="text-right">Ethical Principles</th>
                                    <th class="text-right">Governance Structure</th>
                                    <th class="text-right">Regulatory Alignment</th>
                                    <th class="text-right">Stakeholder Engagement</th>
                                    <th class="text-right">AIGES Composite</th>
                                  </tr>
                                </thead>
                                <tbody>
                                  {% for h in c.history %}
                                    <tr>
                                      <td>{{ h.port_date_str|default:"—" }}</td>
                                      <td class="text-right">
                                        {% if h.transparency or h.transparency == 0 %}
                                          {{ h.transparency|floatformat:1 }}
                                        {% else %}
                                          —
                                        {% endif %}
                                      </td>
                                      <td class="text-right">
                                        {% if h.ethical_principles or h.ethical_principles == 0 %}
                                          {{ h.ethical_principles|floatformat:1 }}
                                        {% else %}
                                          —
                                        {% endif %}
                                      </td>
                                      <td class="text-right">
                                        {% if h.governance_structure or h.governance_structure == 0 %}
                                          {{ h.governance_structure|floatformat:1 }}
                                        {% else %}
                                          —
                                        {% endif %}
                                      </td>
                                      <td class="text-right">
                                        {% if h.regulatory_alignment or h.regulatory_alignment == 0 %}
                                          {{ h.regulatory_alignment|floatformat:1 }}
                                        {% else %}
                                          —
                                        {% endif %}
                                      </td>
                                      <td class="text-right">
                                        {% if h.stakeholder_engagement or h.stakeholder_engagement == 0 %}
                                          {{ h.stakeholder_engagement|floatformat:1 }}
                                        {% else %}
                                          —
                                        {% endif %}
                                      </td>
                                      <td class="text-right">
                                        {% if h.aiges_composite or h.aiges_composite == 0 %}
                                          {{ h.aiges_composite|floatformat:1 }}
                                        {% else %}
                                          —
                                        {% endif %}
                                      </td>
                                    </tr>
                                  {% endfor %}
                                </tbody>
                              </table>
                            </div>
                            {% if c.history|length <= 1 %}
                              <p class="tech100-history-note muted">
                                Only the latest rebalance is available. Historical scores will appear as new rebalances are added.
                              </p>
                            {% endif %}
                          {% else %}
                            <p class="muted">Historical AIGES data not available yet.</p>
                          {% endif %}
                        </div>
                      </div>
                    </td>
                  </tr>
              {% endfor %}
            {% else %}
              <tr>
                <td colspan="5" class="muted">Data currently unavailable.</td>
              </tr>
            {% endif %}
          </tbody>
        </table>
      </div>

      {% if companies and companies|length > 25 %}
        <div class="tech100-load-more">
          <button class="btn btn--secondary tech100-load-more__button" data-page-size="25" type="button">
            Load 25 more companies
          </button>
        </div>
      {% endif %}
    </div>

    {% if companies %}
      <div class="tech100-mobile-list">
        {% for c in companies %}
          <article class="tech100-card{% if forloop.counter > 25 %} tech100-hidden{% endif %}" data-row-idx="{{ forloop.counter0 }}"{% if forloop.counter > 25 %} data-lazy="true"{% endif %}>
            <div class="tech100-card__header">
              <div>
                <p class="eyebrow eyebrow--muted">{{ c.port_date_str|default:"Latest rebalance" }}</p>
                <h3 class="tech100-card__title">{{ c.company_name|default:"—" }}</h3>
                {% if c.ticker %}<div class="tech100-card__ticker">({{ c.ticker }})</div>{% endif %}
                <div class="tech100-card__meta">{{ c.sector|default:c.gics_sector|default:"Sector unavailable" }}</div>
              </div>
              <div class="tech100-card__score">
                <span class="badge">{% if c.rank_index or c.rank_index == 0 %}#{{ c.rank_index|floatformat:0 }}{% else %}—{% endif %}</span>
                <div class="tech100-card__aiges">
                  <span class="label">AIGES</span>
                  <span class="value">{% if c.aiges_composite or c.aiges_composite == 0 %}{{ c.aiges_composite|floatformat:1 }}{% else %}—{% endif %}</span>
                </div>
              </div>
            </div>
            <div class="tech100-card__actions">
              <button
                class="btn btn--ghost tech100-mobile-toggle"
                type="button"
                data-detail-id="tech100-mobile-detail-{{ forloop.counter0 }}"
<<<<<<< HEAD
                aria-controls="tech100-mobile-detail-{{ forloop.counter0 }}"
=======
>>>>>>> 1e43db18
                aria-expanded="false"
              >
                View details
              </button>
            </div>
            <div class="tech100-card__details" id="tech100-mobile-detail-{{ forloop.counter0 }}" data-row-idx="{{ forloop.counter0 }}" aria-hidden="true">
              {% if c.summary %}
                <p class="tech100-summary">{{ c.summary }}</p>
              {% else %}
                <p class="tech100-summary muted">No summary available yet.</p>
              {% endif %}

              <div class="tech100-details__section">
                <div class="tech100-section__title-row">
                  <h4 class="h6">History</h4>
                  <span class="muted">Transparency, Ethics, Governance, Alignment, Engagement</span>
                </div>
                {% if c.history %}
                  <div class="tech100-history-wrapper">
                    <table class="table tech100-history-table" aria-label="Historical AIGES data for {{ c.company_name }}">
                      <thead>
                        <tr>
                          <th>Port Date</th>
                          <th class="text-right">Transparency</th>
                          <th class="text-right">Ethical Principles</th>
                          <th class="text-right">Governance Structure</th>
                          <th class="text-right">Regulatory Alignment</th>
                          <th class="text-right">Stakeholder Engagement</th>
                          <th class="text-right">AIGES Composite</th>
                        </tr>
                      </thead>
                      <tbody>
                        {% for h in c.history %}
                          <tr>
                            <td>{{ h.port_date_str|default:"—" }}</td>
                            <td class="text-right">
                              {% if h.transparency or h.transparency == 0 %}
                                {{ h.transparency|floatformat:1 }}
                              {% else %}
                                —
                              {% endif %}
                            </td>
                            <td class="text-right">
                              {% if h.ethical_principles or h.ethical_principles == 0 %}
                                {{ h.ethical_principles|floatformat:1 }}
                              {% else %}
                                —
                              {% endif %}
                            </td>
                            <td class="text-right">
                              {% if h.governance_structure or h.governance_structure == 0 %}
                                {{ h.governance_structure|floatformat:1 }}
                              {% else %}
                                —
                              {% endif %}
                            </td>
                            <td class="text-right">
                              {% if h.regulatory_alignment or h.regulatory_alignment == 0 %}
                                {{ h.regulatory_alignment|floatformat:1 }}
                              {% else %}
                                —
                              {% endif %}
                            </td>
                            <td class="text-right">
                              {% if h.stakeholder_engagement or h.stakeholder_engagement == 0 %}
                                {{ h.stakeholder_engagement|floatformat:1 }}
                              {% else %}
                                —
                              {% endif %}
                            </td>
                            <td class="text-right">
                              {% if h.aiges_composite or h.aiges_composite == 0 %}
                                {{ h.aiges_composite|floatformat:1 }}
                              {% else %}
                                —
                              {% endif %}
                            </td>
                          </tr>
                        {% endfor %}
                      </tbody>
                    </table>
                  </div>
                  {% if c.history|length <= 1 %}
                    <p class="tech100-history-note muted">
                      Only the latest rebalance is available. Historical scores will appear as new rebalances are added.
                    </p>
                  {% endif %}
                {% else %}
                  <p class="muted">Historical AIGES data not available yet.</p>
                {% endif %}
              </div>
            </div>
          </article>
        {% endfor %}
      </div>
      {% if companies|length > 25 %}
        <div class="tech100-load-more tech100-load-more--mobile">
          <button class="btn btn--secondary tech100-load-more__button" data-page-size="25" type="button">
            Load 25 more companies
          </button>
        </div>
      {% endif %}
    {% endif %}
  </div>
</section>
{% endblock %}

{% block extra_scripts %}
  <script src="{% static 'js/tech100.js' %}"></script>
{% endblock %}<|MERGE_RESOLUTION|>--- conflicted
+++ resolved
@@ -17,7 +17,6 @@
       </div>
 
       <div class="tech100-filter-card card">
-<<<<<<< HEAD
         {% with search_val=filters.q|default:filters.search %}
           <form method="get" class="tech100-filters" id="tech100-filters">
             <div class="tech100-filters__group">
@@ -81,7 +80,6 @@
             </div>
           </form>
         {% endwith %}
-=======
         <form method="get" class="tech100-filters" id="tech100-filters">
           <div class="tech100-filters__group">
             <label class="filter-label">
@@ -145,7 +143,6 @@
             {% endwith %}
           </div>
         </form>
->>>>>>> 1e43db18
 
         <div class="tech100-filter-note muted">Filters update instantly and respect exports.</div>
       </div>
@@ -233,10 +230,7 @@
                         type="button"
                         class="btn btn--ghost tech100-toggle"
                         data-detail-id="tech100-detail-{{ forloop.counter0 }}"
-<<<<<<< HEAD
                         aria-controls="tech100-detail-{{ forloop.counter0 }}"
-=======
->>>>>>> 1e43db18
                         aria-expanded="false"
                       >
                         View details
@@ -246,12 +240,9 @@
                   <tr class="tech100__details-row{% if forloop.counter > 25 %} tech100-hidden{% endif %}"
                     id="tech100-detail-{{ forloop.counter0 }}"
                     data-row-idx="{{ forloop.counter0 }}"
-<<<<<<< HEAD
                     aria-hidden="true"
                     role="row">
-=======
                     aria-hidden="true">
->>>>>>> 1e43db18
                     <td colspan="5">
                       <div class="tech100-details-card">
                         <div class="tech100-details__header">
@@ -261,6 +252,17 @@
                               {{ c.company_name|default:"Company" }}{% if c.ticker %} ({{ c.ticker }}){% endif %}
                             </h3>
                             <div class="muted">Sector: {{ c.sector|default:c.gics_sector|default:"Not available" }}</div>
+                          </div>
+                          <div class="tech100-detail__score">
+                            <span class="detail-label">AIGES Composite</span>
+                            <span class="detail-value">
+                              {% if c.aiges_composite or c.aiges_composite == 0 %}
+                                {{ c.aiges_composite|floatformat:1 }}
+                              {% else %}
+                                —
+                              {% endif %}
+                            </span>
+                          </div>
                           </div>
                           <div class="tech100-detail__score">
                             <span class="detail-label">AIGES Composite</span>
@@ -404,10 +406,7 @@
                 class="btn btn--ghost tech100-mobile-toggle"
                 type="button"
                 data-detail-id="tech100-mobile-detail-{{ forloop.counter0 }}"
-<<<<<<< HEAD
                 aria-controls="tech100-mobile-detail-{{ forloop.counter0 }}"
-=======
->>>>>>> 1e43db18
                 aria-expanded="false"
               >
                 View details
