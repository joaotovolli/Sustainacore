--- conflicted
+++ resolved
@@ -23,13 +23,9 @@
         <a class="btn btn--secondary" href="/tech100/performance/">View TECH100 performance</a>
       </div>
 
-<<<<<<< HEAD
-      {% include "partials/tech100_nav.html" %}
-=======
       {% with tech100_current="Index overview" %}
         {% include "partials/tech100_nav.html" %}
       {% endwith %}
->>>>>>> b01fffe9
 
       {% if data_error %}
         <div class="alert alert--warning" data-tech100-empty-state="1">
