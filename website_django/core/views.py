--- conflicted
+++ resolved
@@ -34,10 +34,7 @@
     raw_date_range = (request.GET.get("date_range") or "all").strip()
     date_range = raw_date_range if raw_date_range in {"all", "7", "30", "90"} else "all"
 
-<<<<<<< HEAD
-=======
     date_range = request.GET.get("date_range", "") or "30"
->>>>>>> dc313d31
     filters = {
         "source": (request.GET.get("source") or "").strip(),
         "tag": (request.GET.get("tag") or "").strip(),
