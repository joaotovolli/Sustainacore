from datetime import datetime
import csv
from typing import Dict, Iterable, List

from django.contrib.auth.decorators import login_required
from django.http import HttpResponse
from django.shortcuts import render

from core.api_client import create_news_item_admin, fetch_news, fetch_tech100


<<<<<<< HEAD
def _format_port_weight(value) -> str:
    if value is None or value == "":
        return ""
    try:
        num = float(value)
    except (TypeError, ValueError):
        return str(value)
    decimals = 1 if abs(num) >= 10 else 2
    return f"{num:.{decimals}f}%"


def _format_score(value) -> str:
    if value is None or value == "":
        return ""
    try:
        num = float(value)
    except (TypeError, ValueError):
        return str(value)
    return f"{num:.2f}"


def _filter_companies(companies: Iterable[Dict], filters: Dict[str, str]) -> List[Dict]:
    filtered: List[Dict] = []
    search_term = (filters.get("q") or filters.get("search") or "").lower()
=======
def _filter_companies(companies: Iterable[Dict], filters: Dict[str, str]) -> List[Dict]:
    filtered: List[Dict] = []
    search_term = filters.get("search", "").lower()
>>>>>>> 6dc8ce44
    for company in companies:
        port_date = (company.get("port_date") or "").strip()
        if filters.get("port_date") and port_date != filters["port_date"]:
            continue

<<<<<<< HEAD
        sector_value = (company.get("gics_sector") or company.get("sector") or "").strip()
=======
        sector_value = company.get("gics_sector") or company.get("sector") or ""
>>>>>>> 6dc8ce44
        if filters.get("sector") and sector_value != filters["sector"]:
            continue

        if search_term:
            company_name = (company.get("company_name") or "").lower()
            ticker = (company.get("ticker") or "").lower()
            if search_term not in company_name and search_term not in ticker:
                continue

        filtered.append(company)

    return filtered


def home(request):
    tech100_response = fetch_tech100()
    news_response = fetch_news()

    tech100_items = tech100_response.get("items", [])
    news_items = news_response.get("items", [])

    context = {
        "year": datetime.now().year,
        "tech100_preview": tech100_items[:3],
        "news_preview": news_items[:3],
    }
    return render(request, "home.html", context)


def tech100(request):
    filters = {
        "port_date": (request.GET.get("port_date") or "").strip(),
        "sector": (request.GET.get("sector") or "").strip(),
<<<<<<< HEAD
        "q": (request.GET.get("q") or request.GET.get("search") or "").strip(),
    }

    tech100_response = fetch_tech100()
=======
        "search": (request.GET.get("search") or "").strip(),
    }

    tech100_response = fetch_tech100(
        port_date=filters["port_date"] or None,
        sector=filters["sector"] or None,
        search=filters["search"] or None,
    )
>>>>>>> 6dc8ce44

    companies = tech100_response.get("items", [])
    filtered_companies = _filter_companies(companies, filters)
    port_date_options = sorted(
        {item.get("port_date") for item in companies if item.get("port_date")}, reverse=True
    )
    sector_options = sorted({item.get("gics_sector") for item in companies if item.get("gics_sector")})

    context = {
        "year": datetime.now().year,
        "companies": filtered_companies,
        "all_companies": companies,
        "tech100_error": tech100_response.get("error"),
        "port_date_options": port_date_options,
        "sector_options": sector_options,
        "filters": filters,
        "visible_count": len(filtered_companies),
        "total_count": len(companies),
    }
    return render(request, "tech100.html", context)


def tech100_export(request):
    filters = {
        "port_date": (request.GET.get("port_date") or "").strip(),
        "sector": (request.GET.get("sector") or "").strip(),
<<<<<<< HEAD
        "q": (request.GET.get("q") or request.GET.get("search") or "").strip(),
    }

    tech100_response = fetch_tech100()

    if tech100_response.get("error"):
        return HttpResponse("Unable to export TECH100 data right now.", status=502)
=======
        "search": (request.GET.get("search") or "").strip(),
    }

    tech100_response = fetch_tech100(
        port_date=filters["port_date"] or None,
        sector=filters["sector"] or None,
        search=filters["search"] or None,
    )
>>>>>>> 6dc8ce44

    companies = _filter_companies(tech100_response.get("items", []), filters)

    response = HttpResponse(content_type="text/csv")
    response["Content-Disposition"] = "attachment; filename=tech100.csv"

    headers = [
        "PORT_DATE",
        "RANK_INDEX",
        "COMPANY_NAME",
        "TICKER",
        "PORT_WEIGHT",
        "GICS_SECTOR",
        "TRANSPARENCY",
        "ETHICAL_PRINCIPLES",
        "GOVERNANCE_STRUCTURE",
        "REGULATORY_ALIGNMENT",
        "STAKEHOLDER_ENGAGEMENT",
        "AIGES_COMPOSITE_AVERAGE",
        "SUMMARY",
<<<<<<< HEAD
=======
        "SOURCE_LINKS",
>>>>>>> 6dc8ce44
    ]

    writer = csv.writer(response)
    writer.writerow(headers)
    for company in companies:
<<<<<<< HEAD
        writer.writerow(
            [
                (company.get("port_date") or ""),
                (company.get("rank_index") or ""),
                (company.get("company_name") or ""),
                (company.get("ticker") or ""),
                _format_port_weight(company.get("port_weight")),
                (company.get("gics_sector") or company.get("sector") or ""),
                _format_score(company.get("transparency")),
                _format_score(company.get("ethical_principles")),
                _format_score(company.get("governance_structure")),
                _format_score(company.get("regulatory_alignment")),
                _format_score(company.get("stakeholder_engagement")),
                _format_score(company.get("aiges_composite_average")),
                (company.get("summary") or ""),
            ]
        )
=======
        writer.writerow([company.get(key.lower()) or company.get(key) or "" for key in headers])
>>>>>>> 6dc8ce44

    return response


def news(request):
    raw_date_range = (request.GET.get("date_range") or "all").strip()
    date_range = raw_date_range if raw_date_range in {"all", "7", "30", "90"} else "all"
    filters = {
        "source": (request.GET.get("source") or "").strip(),
        "tag": (request.GET.get("tag") or "").strip(),
        "date_range": date_range,
    }

    date_mapping = {"7": 7, "30": 30, "90": 90}
    days = date_mapping.get(date_range)

    news_response = fetch_news(
        source=filters["source"] or None,
        tag=filters["tag"] or None,
        days=days,
        limit=20,
    )

    news_items = news_response.get("items", [])
    sources = sorted({item.get("source") for item in news_items if item.get("source")})
    tags = sorted({tag for item in news_items for tag in item.get("tags", [])})

    context = {
        "year": datetime.now().year,
        "articles": news_items,
        "news_error": news_response.get("error"),
        "news_meta": news_response.get("meta", {}),
        "filters": filters,
        "source_options": sources,
        "tag_options": tags,
        "date_range_options": [
            {"value": "all", "label": "All time"},
            {"value": "7", "label": "Last 7 days"},
            {"value": "30", "label": "Last 30 days"},
            {"value": "90", "label": "Last 90 days"},
        ],
    }
    return render(request, "news.html", context)


@login_required
def news_admin(request):
    default_form_values = {
        "title": "",
        "url": "",
        "source": "",
        "summary": "",
        "published_at": "",
        "pillar_tags": [],
        "categories": [],
        "tags": [],
        "tickers": [],
    }

    context = {
        "year": datetime.now().year,
        "form_values": default_form_values,
        "created_item": None,
        "admin_error": None,
    }

    if request.method == "POST":
        def parse_list(field_name: str):
            raw_value = (request.POST.get(field_name) or "").strip()
            return [part.strip() for part in raw_value.split(",") if part.strip()]

        form_values = {
            "title": (request.POST.get("title") or "").strip(),
            "url": (request.POST.get("url") or "").strip(),
            "source": (request.POST.get("source") or "").strip(),
            "summary": (request.POST.get("summary") or "").strip(),
            "published_at": (request.POST.get("dt_pub") or "").strip(),
            "pillar_tags": parse_list("pillar_tags"),
            "categories": parse_list("categories"),
            "tags": parse_list("tags"),
            "tickers": parse_list("tickers"),
        }

        context["form_values"] = form_values

        if not form_values["title"] or not form_values["url"]:
            context["admin_error"] = "Title and URL are required."
        else:
            create_response = create_news_item_admin(
                title=form_values["title"],
                url=form_values["url"],
                source=form_values["source"] or None,
                summary=form_values["summary"] or None,
                published_at=form_values["published_at"] or None,
                pillar_tags=form_values["pillar_tags"],
                categories=form_values["categories"],
                tags=form_values["tags"],
                tickers=form_values["tickers"],
            )

            context["created_item"] = create_response.get("item")
            context["admin_error"] = create_response.get("error")

        if context["created_item"]:
            context["form_values"] = default_form_values

    return render(request, "news_admin.html", context)
<|MERGE_RESOLUTION|>--- conflicted
+++ resolved
@@ -9,7 +9,6 @@
 from core.api_client import create_news_item_admin, fetch_news, fetch_tech100
 
 
-<<<<<<< HEAD
 def _format_port_weight(value) -> str:
     if value is None or value == "":
         return ""
@@ -34,21 +33,16 @@
 def _filter_companies(companies: Iterable[Dict], filters: Dict[str, str]) -> List[Dict]:
     filtered: List[Dict] = []
     search_term = (filters.get("q") or filters.get("search") or "").lower()
-=======
 def _filter_companies(companies: Iterable[Dict], filters: Dict[str, str]) -> List[Dict]:
     filtered: List[Dict] = []
     search_term = filters.get("search", "").lower()
->>>>>>> 6dc8ce44
     for company in companies:
         port_date = (company.get("port_date") or "").strip()
         if filters.get("port_date") and port_date != filters["port_date"]:
             continue
 
-<<<<<<< HEAD
         sector_value = (company.get("gics_sector") or company.get("sector") or "").strip()
-=======
         sector_value = company.get("gics_sector") or company.get("sector") or ""
->>>>>>> 6dc8ce44
         if filters.get("sector") and sector_value != filters["sector"]:
             continue
 
@@ -82,12 +76,10 @@
     filters = {
         "port_date": (request.GET.get("port_date") or "").strip(),
         "sector": (request.GET.get("sector") or "").strip(),
-<<<<<<< HEAD
         "q": (request.GET.get("q") or request.GET.get("search") or "").strip(),
     }
 
     tech100_response = fetch_tech100()
-=======
         "search": (request.GET.get("search") or "").strip(),
     }
 
@@ -96,7 +88,6 @@
         sector=filters["sector"] or None,
         search=filters["search"] or None,
     )
->>>>>>> 6dc8ce44
 
     companies = tech100_response.get("items", [])
     filtered_companies = _filter_companies(companies, filters)
@@ -123,7 +114,6 @@
     filters = {
         "port_date": (request.GET.get("port_date") or "").strip(),
         "sector": (request.GET.get("sector") or "").strip(),
-<<<<<<< HEAD
         "q": (request.GET.get("q") or request.GET.get("search") or "").strip(),
     }
 
@@ -131,7 +121,6 @@
 
     if tech100_response.get("error"):
         return HttpResponse("Unable to export TECH100 data right now.", status=502)
-=======
         "search": (request.GET.get("search") or "").strip(),
     }
 
@@ -140,7 +129,6 @@
         sector=filters["sector"] or None,
         search=filters["search"] or None,
     )
->>>>>>> 6dc8ce44
 
     companies = _filter_companies(tech100_response.get("items", []), filters)
 
@@ -161,16 +149,12 @@
         "STAKEHOLDER_ENGAGEMENT",
         "AIGES_COMPOSITE_AVERAGE",
         "SUMMARY",
-<<<<<<< HEAD
-=======
         "SOURCE_LINKS",
->>>>>>> 6dc8ce44
     ]
 
     writer = csv.writer(response)
     writer.writerow(headers)
     for company in companies:
-<<<<<<< HEAD
         writer.writerow(
             [
                 (company.get("port_date") or ""),
@@ -188,9 +172,7 @@
                 (company.get("summary") or ""),
             ]
         )
-=======
         writer.writerow([company.get(key.lower()) or company.get(key) or "" for key in headers])
->>>>>>> 6dc8ce44
 
     return response
 
