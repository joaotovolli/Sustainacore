--- conflicted
+++ resolved
@@ -42,9 +42,7 @@
     message = (request.POST.get("message") or "").strip()
     if not message:
         return JsonResponse({"error": "Message is required."}, status=400)
-<<<<<<< HEAD
 
-=======
 
 
     user_message = (request.POST.get("message") or "").strip()
@@ -66,7 +64,6 @@
         return JsonResponse({"error": "Message is required."}, status=400)
 
     # Placeholder reply – to be replaced by a real Ask2 backend call.
->>>>>>> 2d05d313
     reply = (
         "This is a placeholder response from SustainaCore Ask2. "
         "In production, this endpoint will route your question to the AI "
