import json
from datetime import datetime

from django.http import JsonResponse
from django.shortcuts import render
from django.views.decorators.csrf import csrf_exempt


def home(request):
    sample_companies = [
        {"name": "Aurora Tech", "score": 82},
        {"name": "Northstar Systems", "score": 76},
        {"name": "CivicAI Labs", "score": 71},
        {"name": "Helix Robotics", "score": 69},
    ]

    context = {
        "year": datetime.now().year,
        "companies": sample_companies,
    }
    return render(request, "home.html", context)


def ask2_chat_page(request):
    """Render the AI chat UI page (Ask2 front-end stub)."""
    context = {
        "year": datetime.now().year,
    }
    return render(request, "ask2.html", context)


@csrf_exempt
def ask2_chat_api(request):
    """Stub API endpoint for the Ask2 chat interface.

    For now, this returns a placeholder reply. In future, replace
    the placeholder with a call to the real Ask2 backend.
    """
    if request.method != "POST":
        return JsonResponse({"error": "Method not allowed."}, status=405)

    message = (request.POST.get("message") or "").strip()
    if not message:
        return JsonResponse({"error": "Message is required."}, status=400)
<<<<<<< HEAD

=======

    user_message = (request.POST.get("message") or "").strip()
        return JsonResponse({"error": "Method not allowed. Use POST."}, status=405)

    user_message = ""

    # Support both form-encoded and JSON payloads.
    if request.content_type and "application/json" in request.content_type:
        try:
            payload = json.loads(request.body or b"{}")
        except json.JSONDecodeError:
            return JsonResponse({"error": "Invalid JSON payload."}, status=400)
        user_message = (payload.get("message") or "").strip()
    else:
        user_message = (request.POST.get("message") or "").strip()

    if not user_message:
        return JsonResponse({"error": "Message is required."}, status=400)

    # Placeholder reply – to be replaced by a real Ask2 backend call.
>>>>>>> 8719c10d
    reply = (
        "This is a placeholder response from SustainaCore Ask2. "
        "In production, this endpoint will route your question to the AI "
        "governance analytics backend and return a grounded answer."
    )

    return JsonResponse({"reply": reply})<|MERGE_RESOLUTION|>--- conflicted
+++ resolved
@@ -42,9 +42,7 @@
     message = (request.POST.get("message") or "").strip()
     if not message:
         return JsonResponse({"error": "Message is required."}, status=400)
-<<<<<<< HEAD
 
-=======
 
     user_message = (request.POST.get("message") or "").strip()
         return JsonResponse({"error": "Method not allowed. Use POST."}, status=405)
@@ -65,7 +63,6 @@
         return JsonResponse({"error": "Message is required."}, status=400)
 
     # Placeholder reply – to be replaced by a real Ask2 backend call.
->>>>>>> 8719c10d
     reply = (
         "This is a placeholder response from SustainaCore Ask2. "
         "In production, this endpoint will route your question to the AI "
