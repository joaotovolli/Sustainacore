--- conflicted
+++ resolved
@@ -79,24 +79,18 @@
     limit: int = 20,
     timeout: float = 8.0,
 ) -> Dict[str, Any]:
-<<<<<<< HEAD
     # VM1 /api/news contract (retrieval/app.py + news_service.py):
     # - GET /api/news
     # - Query params: limit (1-100, default 20), days (1-365, default 30),
     #   source (optional string), tag (optional, may repeat)
     # - Response: {"items": [...], "meta": {"count", "limit", "has_more"}}
-=======
->>>>>>> 8108cdab
     params: Dict[str, Any] = {"limit": limit}
     if source:
         params["source"] = source
     if tag:
         params["tag"] = tag
-<<<<<<< HEAD
     if days is not None:
-=======
     if days:
->>>>>>> 8108cdab
         params["days"] = days
 
     payload = _get_json("/api/news", params=params, timeout=timeout)
