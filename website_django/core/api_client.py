--- conflicted
+++ resolved
@@ -90,11 +90,8 @@
         # Support both historic "search" and "q" query params depending on backend implementation
         params["q"] = search_param
         params["search"] = search_param
-<<<<<<< HEAD
-=======
     if search:
         params["search"] = search
->>>>>>> 6a56d8a7
 
     payload = _get_json("/api/tech100", timeout=timeout, params=params or None)
     if isinstance(payload, dict) and "error" in payload:
