--- conflicted
+++ resolved
@@ -77,10 +77,7 @@
     port_date: Optional[str] = None,
     sector: Optional[str] = None,
     search: Optional[str] = None,
-<<<<<<< HEAD
     query: Optional[str] = None,
-=======
->>>>>>> 6dc8ce44
     timeout: float = 8.0,
 ) -> Dict[str, Any]:
     params: Dict[str, Any] = {}
@@ -88,16 +85,13 @@
         params["port_date"] = port_date
     if sector:
         params["sector"] = sector
-<<<<<<< HEAD
     search_param = query or search
     if search_param:
         # Support both historic "search" and "q" query params depending on backend implementation
         params["q"] = search_param
         params["search"] = search_param
-=======
     if search:
         params["search"] = search
->>>>>>> 6dc8ce44
 
     payload = _get_json("/api/tech100", timeout=timeout, params=params or None)
     if isinstance(payload, dict) and "error" in payload:
