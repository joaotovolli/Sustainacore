--- conflicted
+++ resolved
@@ -25,13 +25,11 @@
 
 
 def _get_json(
-<<<<<<< HEAD
     path: str, *, timeout: float, params: Optional[Dict[str, Any]] = None
 ) -> Dict[str, Any] | List[Dict[str, Any]]:
     url = f"{_base_url()}{path}"
     try:
         response = requests.get(url, headers=_build_headers(), params=params, timeout=timeout)
-=======
     path: str, timeout: float, params: Optional[Dict[str, Any]] = None
 ) -> Dict[str, Any] | List[Dict[str, Any]]:
     url = f"{_base_url()}{path}"
@@ -39,7 +37,6 @@
         response = requests.get(
             url, headers=_build_headers(), params=params, timeout=timeout
         )
->>>>>>> dc313d31
         response.raise_for_status()
         return response.json()
     except requests.RequestException as exc:
@@ -78,15 +75,12 @@
     return {"items": _extract_items(payload), "error": None}
 
 
-<<<<<<< HEAD
-=======
 def _extract_meta(payload: Dict[str, Any] | List[Dict[str, Any]]) -> Dict[str, Any]:
     if isinstance(payload, dict) and isinstance(payload.get("meta"), dict):
         return payload["meta"]
     return {}
 
 
->>>>>>> dc313d31
 def fetch_news(
     *,
     source: Optional[str] = None,
@@ -95,36 +89,30 @@
     limit: int = 20,
     timeout: float = 8.0,
 ) -> Dict[str, Any]:
-<<<<<<< HEAD
     """Fetch news items from VM1 `/api/news` endpoint.
 
     VM1 contract: GET /api/news with params limit (default 20), optional days, source, tag.
     Response shape: {"items": [...], "meta": {"count", "limit", "has_more"}}.
     """
 
-=======
     # VM1 /api/news contract (retrieval/app.py + news_service.py):
     # - GET /api/news
     # - Query params: limit (1-100, default 20), days (1-365, default 30),
     #   source (optional string), tag (optional, may repeat)
     # - Response: {"items": [...], "meta": {"count", "limit", "has_more"}}
->>>>>>> dc313d31
     params: Dict[str, Any] = {"limit": limit}
     if source:
         params["source"] = source
     if tag:
         params["tag"] = tag
     if days is not None:
-<<<<<<< HEAD
         params["days"] = days
 
     payload = _get_json("/api/news", timeout=timeout, params=params)
-=======
     if days:
         params["days"] = days
 
     payload = _get_json("/api/news", params=params, timeout=timeout)
->>>>>>> dc313d31
     if isinstance(payload, dict) and "error" in payload:
         return {
             "items": [],
