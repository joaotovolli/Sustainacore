--- conflicted
+++ resolved
@@ -270,7 +270,6 @@
     color: var(--muted);
 }
 
-<<<<<<< HEAD
 .hero__card-header {
     display: flex;
     flex-direction: column;
@@ -290,7 +289,6 @@
     font-weight: 700;
     font-size: 1.05rem;
     line-height: 1.35;
-=======
 .snapshot-header {
     display: flex;
     flex-direction: column;
@@ -308,7 +306,6 @@
     color: var(--muted);
     font-size: 0.95rem;
     line-height: 1.4;
->>>>>>> cdb1dfa3
 }
 
 .list {
