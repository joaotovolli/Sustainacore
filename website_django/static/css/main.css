:root {
    --brand-blue: #1f5fbf;
    --brand-blue-strong: #164a96;
    --bg: #f6f8fb;
    --surface: #ffffff;
    --surface-muted: #f1f5f9;
    --text: #0f1c3f;
    --muted: #64748b;
    --border: #e5e7eb;
    --shadow: 0 10px 30px rgba(15, 28, 63, 0.08);
    --shadow-soft: 0 14px 34px rgba(15, 28, 63, 0.1);
    --radius: 14px;
    --content-max: 1100px;
    --card: #ffffff;
}

.tech100-index__chart-card {
    display: grid;
    gap: 1.5rem;
}

.tech100-index__chart {
    min-height: 280px;
}

.tech100-index__kpis,
.tech100-index__risk {
    display: grid;
    gap: 1rem;
    grid-template-columns: repeat(auto-fit, minmax(160px, 1fr));
    margin-top: 1.5rem;
}

.tech100-index__banner {
    margin-top: 1.5rem;
    display: flex;
    align-items: center;
    justify-content: space-between;
    gap: 1rem;
}

.tech100-index__table-card,
.tech100-index__imputed-card {
    margin-top: 1.5rem;
}

@media (max-width: 800px) {
    .tech100-index__banner {
        flex-direction: column;
        align-items: flex-start;
    }
}

* {
    box-sizing: border-box;
}

body {
    margin: 0;
    font-family: "Inter", "Segoe UI", system-ui, -apple-system, sans-serif;
    background: var(--bg);
    color: var(--text);
    line-height: 1.7;
    font-size: 16px;
    -webkit-font-smoothing: antialiased;
}

img {
    max-width: 100%;
    display: block;
}

a {
    color: var(--brand-blue);
    text-decoration: none;
}

a:hover {
    color: var(--brand-blue-strong);
}

.shell {
    max-width: var(--content-max);
    margin: 0 auto;
    padding: 0 1.75rem;
    width: 100%;
}

.page__container {
    max-width: var(--content-max);
    margin: 0 auto;
    padding: 0 24px;
    width: 100%;
}

h1,
h2,
h3,
h4,
h5,
h6 {
    margin: 0 0 0.65rem;
    line-height: 1.2;
    font-weight: 750;
    letter-spacing: -0.01em;
}

h1 {
    font-size: clamp(2.1rem, 3.4vw + 1rem, 3.3rem);
}

h2 {
    font-size: clamp(1.6rem, 2vw + 1rem, 2.35rem);
}

h3 {
    font-size: clamp(1.2rem, 1.2vw + 1rem, 1.6rem);
}

.topbar {
    position: sticky;
    top: 0;
    z-index: 20;
    background: #0f1c3f;
    color: #fff;
    box-shadow: 0 2px 12px rgba(0, 0, 0, 0.14);
}

.topbar__inner {
    display: flex;
    align-items: center;
    justify-content: space-between;
    gap: 1rem;
    padding: 1rem 0;
}

.brand {
    display: flex;
    align-items: center;
    gap: 0.7rem;
}

.brand__mark {
    width: 42px;
    height: 42px;
    border-radius: 12px;
    background: #fff;
    color: var(--brand-blue);
    display: grid;
    place-items: center;
    font-weight: 800;
    letter-spacing: 0.5px;
    box-shadow: 0 6px 18px rgba(255, 255, 255, 0.2);
}

.brand__text {
    display: flex;
    flex-direction: column;
}

.brand__name {
    font-weight: 700;
    font-size: 1rem;
    color: inherit;
}

.brand__tagline {
    font-size: 0.9rem;
    color: #dce4ff;
}

.brand--footer .brand__name {
    color: var(--text);
}

.brand--footer .brand__tagline {
    color: var(--muted);
}

.nav {
    display: flex;
    flex-wrap: wrap;
    gap: 0.65rem;
    justify-content: flex-end;
}

.nav__link {
    color: inherit;
    padding: 0.45rem 0.75rem;
    border-radius: 999px;
    transition: background 0.2s ease, color 0.2s ease;
    font-weight: 600;
    letter-spacing: 0.01em;
}

.nav__link:hover {
    background: rgba(255, 255, 255, 0.12);
    color: #fff;
}

.nav__link.is-active {
    background: rgba(255, 255, 255, 0.18);
    color: #fff;
}

.page {
    padding-top: 2rem;
}

.section {
    padding: 3rem 0;
}

.section--with-header {
    padding-top: 4rem;
}

.section--alt {
    background: var(--surface);
}

.hero {
    padding: 4rem 0 3.5rem;
    background: linear-gradient(135deg, #eef4ff, #f8fbff 50%, #ffffff);
}

.hero__grid {
    display: grid;
    grid-template-columns: repeat(auto-fit, minmax(280px, 1fr));
    gap: 2rem;
    align-items: center;
}

.hero__copy h1 {
    margin: 0 0 1rem;
    font-size: clamp(2rem, 3vw + 1rem, 3.2rem);
    line-height: 1.2;
}

.lead {
    color: var(--muted);
    max-width: 640px;
    margin-bottom: 1.4rem;
}

.eyebrow {
    text-transform: uppercase;
    letter-spacing: 0.12em;
    font-weight: 700;
    font-size: 0.85rem;
    color: var(--brand-blue);
    margin-bottom: 0.35rem;
}

.actions {
    display: flex;
    gap: 0.75rem;
    flex-wrap: wrap;
    margin: 1rem 0 1.5rem;
}

.btn {
    display: inline-flex;
    align-items: center;
    justify-content: center;
    gap: 0.35rem;
    padding: 0.75rem 1.25rem;
    border-radius: 12px;
    border: 1px solid transparent;
    cursor: pointer;
    font-weight: 700;
    letter-spacing: 0.01em;
    transition: transform 0.15s ease, box-shadow 0.2s ease, background 0.2s ease, border-color 0.2s ease;
}

.btn--primary {
    background: linear-gradient(120deg, var(--brand-blue), #3a7be0);
    color: #fff;
    box-shadow: 0 10px 24px rgba(31, 95, 191, 0.2);
}

.btn--primary:hover {
    transform: translateY(-1px);
    box-shadow: 0 14px 28px rgba(31, 95, 191, 0.24);
}

.btn--ghost {
    background: #fff;
    color: var(--brand-blue);
    border-color: var(--border);
}

.btn--ghost:hover {
    border-color: var(--brand-blue);
}

.btn--secondary {
    background: var(--surface-muted);
    color: var(--text);
    border-color: var(--border);
}

.btn--sm {
    padding: 0.45rem 0.85rem;
    font-size: 0.85rem;
}

.btn:focus-visible {
    outline: 3px solid rgba(31, 95, 191, 0.35);
    outline-offset: 2px;
}

.hero__bullets {
    margin: 0 0 0.5rem;
    padding-left: 1.2rem;
    color: var(--muted);
    display: grid;
    gap: 0.4rem;
}

.hero__card {
    background: #fff;
    border: 1px solid var(--border);
    border-radius: var(--radius);
    padding: 1.5rem;
    box-shadow: var(--shadow);
}

.hero__card-header {
    display: flex;
    flex-direction: column;
    gap: 0.4rem;
    margin: 1rem 0 0.75rem;
}

.hero__card-pill {
    align-self: flex-start;
    padding: 0.3rem 0.7rem;
    font-weight: 600;
    color: var(--text);
    background: var(--surface-muted);
}

.pill {
    display: inline-flex;
    align-items: center;
    padding: 0.25rem 0.65rem;
    border-radius: 999px;
    background: rgba(31, 95, 191, 0.08);
    color: var(--brand-blue);
    font-weight: 700;
    font-size: 0.85rem;
}

.pill--soft {
    background: var(--surface-muted);
    color: var(--text);
}

.hero__card-header {
    display: flex;
    flex-direction: column;
    gap: 0.4rem;
    margin: 1rem 0 0.75rem;
}

.hero__card-pill {
    align-self: flex-start;
    padding: 0.3rem 0.7rem;
    font-weight: 600;
    color: var(--text);
    background: var(--surface-muted);
}

.hero__card-title {
    font-weight: 700;
    font-size: 1.05rem;
    line-height: 1.35;
}

.hero__card-header {
    display: flex;
    flex-direction: column;
    gap: 0.4rem;
    margin: 1rem 0 0.75rem;
}

.snapshot-header {
    display: flex;
    flex-direction: column;
    gap: 0.2rem;
    margin: 1rem 0 0.75rem;
}

.snapshot-header__title {
    font-weight: 700;
    font-size: 1.05rem;
    line-height: 1.3;
}

.snapshot-header__subtitle {
    color: var(--muted);
    font-size: 0.95rem;
    line-height: 1.4;
}

.list {
    display: grid;
    gap: 0.8rem;
    margin: 1rem 0;
}

.list__item {
    display: flex;
    justify-content: space-between;
    align-items: center;
    padding: 0.8rem 0;
    border-bottom: 1px solid var(--border);
}

.list__item:last-child {
    border-bottom: none;
}

.list__title {
    font-weight: 700;
}

.list__meta {
    color: var(--muted);
    font-size: 0.95rem;
}

.cards {
    display: grid;
    gap: 1.2rem;
}

.cards--three {
    grid-template-columns: repeat(auto-fit, minmax(240px, 1fr));
}

.cards--list {
    grid-template-columns: repeat(auto-fit, minmax(280px, 1fr));
}

.card {
    background: var(--surface);
    border: 1px solid var(--border);
    border-radius: var(--radius);
    padding: 1.25rem;
    box-shadow: var(--shadow-soft);
}

.card--split {
    display: flex;
    align-items: center;
    justify-content: space-between;
    gap: 1rem;
    flex-wrap: wrap;
}

.card__header {
    display: flex;
    flex-direction: column;
    gap: 0.35rem;
    margin-bottom: 1rem;
}

.card__header--split {
    flex-direction: row;
    align-items: center;
    justify-content: space-between;
    gap: 1rem;
    flex-wrap: wrap;
}

.card__actions {
    display: flex;
    align-items: center;
    gap: 0.5rem;
    flex-wrap: wrap;
}

.card--lined {
    box-shadow: none;
}

.section__header {
    display: flex;
    flex-direction: column;
    gap: 0.35rem;
    margin-bottom: 1.5rem;
}

.section__header--split {
    display: flex;
    justify-content: space-between;
    align-items: flex-start;
    gap: 1rem;
    flex-wrap: wrap;
}

.muted {
    color: var(--muted);
}

.table {
    width: 100%;
    background: var(--surface);
    border: 1px solid var(--border);
    border-radius: var(--radius);
    overflow: hidden;
    box-shadow: var(--shadow-soft);
}

.table-wrapper {
    width: 100%;
    overflow-x: auto;
}

.table-wrap {
    background: var(--card);
    border: 1px solid var(--border);
    border-radius: var(--radius);
    overflow: auto;
    width: 100%;
    max-height: 70vh;
}

.table__row {
    display: grid;
    grid-template-columns: 1.4fr 1fr 1fr repeat(4, 0.7fr);
    gap: 0.4rem;
    padding: 0.85rem 1rem;
    border-bottom: 1px solid var(--border);
}

.table__row:last-child {
    border-bottom: none;
}

.table__row--head {
    background: var(--surface-muted);
    font-weight: 700;
    color: var(--text);
}

.table__cell {
    text-align: left;
    color: var(--text);
    border: none;
    background: transparent;
    font: inherit;
    cursor: default;
}

.table__cell button,
.table__row--head button {
    all: unset;
    cursor: pointer;
    color: var(--text);
    font-weight: 700;
}

.table__cell--right {
    text-align: right;
}

.text-left {
    text-align: left;
}

.text-center {
    text-align: center;
}

.text-right {
    text-align: right;
}

.table__note {
    margin-top: 0.8rem;
}

.tech100-table th,
.tech100-table td {
    vertical-align: top;
    padding: 0.85rem 0.9rem;
    border-bottom: 1px solid var(--border);
}

.tech100-table thead th.text-left {
    text-align: left;
}

.tech100-table thead th.text-center {
    text-align: center;
}

.tech100-table thead th.text-right {
    text-align: right;
}

.tech100-table thead th {
    /* UI_POLISH_V2_CANARY */
    background: var(--surface-muted);
    color: var(--text);
    font-weight: 700;
    border-bottom: 1px solid var(--border);
    position: sticky;
    top: 0;
    z-index: 1;
}

.tech100-table tbody tr {
    transition: background 0.2s ease;
}

.tech100-table tbody tr:hover {
    background: rgba(31, 95, 191, 0.04);
}

.tech100-table tbody tr:last-child td {
    border-bottom: none;
}

.tech100-table td.text-right,
.tech100-table th.text-right {
    text-align: right;
    font-variant-numeric: tabular-nums;
}

.tech100-table td.text-center,
.tech100-table th.text-center {
    text-align: center;
    font-variant-numeric: tabular-nums;
}

.tech100-table thead th:nth-child(2),
.tech100-table thead th:nth-child(3),
.tech100-table thead th:nth-child(5),
.tech100-table tbody td:nth-child(2),
.tech100-table tbody td:nth-child(3),
.tech100-table tbody td:nth-child(5) {
    text-align: right;
    font-variant-numeric: tabular-nums;
}

.tech100-table thead th:nth-child(6),
.tech100-table tbody td:nth-child(6) {
    text-align: center;
}

.tech100-table thead th.text-left > *,
.tech100-table thead th.text-center > *,
.tech100-table thead th.text-right > * {
    text-align: inherit;
}

.tech100-table thead th.text-left > :is(button, span, div, a) {
    justify-content: flex-start;
}

.tech100-table thead th.text-center > :is(button, span, div, a) {
    justify-content: center;
}

.tech100-company {
    display: inline-flex;
    align-items: baseline;
    gap: 0.35rem;
    flex-wrap: wrap;
    font-weight: 700;
}

.tech100-company__ticker {
    color: var(--muted);
    font-weight: 600;
}

.tech100-details summary {
    cursor: pointer;
    list-style: none;
    display: inline-flex;
    align-items: center;
}

.tech100-details summary::-webkit-details-marker {
    display: none;
}

.tech100-details-card {
    margin-top: 0.5rem;
    display: grid;
    gap: 0.85rem;
    padding: 1rem;
}

.tech100-details__header {
    display: grid;
    gap: 0.35rem;
}

.tech100-details__title {
    margin: 0;
}

.tech100-summary {
    margin: 0;
}

.tech100-details__section {
    display: grid;
    gap: 0.5rem;
}

.tech100-history-table {
    min-width: 640px;
}

.tech100-history-note {
    margin: 0.5rem 0 0;
    font-size: 0.95rem;
}

.tech100-history-wrapper {
    width: 100%;
    overflow-x: auto;
}


.tech100-details-cell {
    vertical-align: middle;
}

.icon-button {
    display: inline-flex;
    align-items: center;
    justify-content: center;
    width: 36px;
    height: 36px;
    border-radius: 10px;
    border: 1px solid var(--border);
    background: var(--surface-muted);
    color: var(--text);
    font-weight: 700;
    cursor: pointer;
    transition: background 0.2s ease, border-color 0.2s ease, transform 0.15s ease;
}

.icon-button:hover {
    background: #e8eefb;
    border-color: var(--brand-blue);
    transform: translateY(-1px);
}

.icon-button:focus-visible {
    outline: 3px solid rgba(31, 95, 191, 0.35);
    outline-offset: 2px;
}

.icon-button__icon {
    font-size: 1rem;
}

.modal[hidden] {
    display: none;
}

.modal {
    position: fixed;
    inset: 0;
    display: flex;
    align-items: center;
    justify-content: center;
    padding: 1rem;
    background: rgba(15, 28, 63, 0.5);
    z-index: 50;
    opacity: 0;
    pointer-events: none;
    transition: opacity 0.2s ease;
}

.modal.is-visible {
    opacity: 1;
    pointer-events: auto;
}

.modal__dialog {
    position: relative;
    background: #fff;
    border-radius: var(--radius);
    box-shadow: var(--shadow);
    width: min(900px, 100%);
    max-height: 90vh;
    overflow: auto;
    padding: 1.25rem;
    outline: none;
}

.modal__title {
    margin: 0 0 0.5rem;
}

.modal__body {
    display: grid;
    gap: 0.85rem;
}

.modal__close {
    position: absolute;
    top: 0.6rem;
    right: 0.6rem;
    width: 36px;
    height: 36px;
    border-radius: 50%;
    border: 1px solid var(--border);
    background: var(--surface-muted);
    display: grid;
    place-items: center;
    cursor: pointer;
    font-size: 1.1rem;
    line-height: 1;
    transition: background 0.2s ease, border-color 0.2s ease;
}

.modal__close:hover {
    background: #e8eefb;
    border-color: var(--brand-blue);
}

.modal__close:focus-visible {
    outline: 3px solid rgba(31, 95, 191, 0.35);
    outline-offset: 2px;
}

body.has-modal-open {
    overflow: hidden;
}

.badge {
    display: inline-flex;
    align-items: center;
    justify-content: center;
    min-width: 44px;
    padding: 0.35rem 0.6rem;
    border-radius: 10px;
    background: rgba(31, 95, 191, 0.12);
    color: var(--brand-blue);
    font-weight: 800;
}

.text-link {
    display: inline-flex;
    align-items: center;
    gap: 0.25rem;
    color: var(--brand-blue);
    font-weight: 700;
}

.text-link:hover {
    color: var(--brand-blue-strong);
}

.grid {
    display: grid;
    gap: 1rem;
}

.grid--three {
    grid-template-columns: repeat(auto-fit, minmax(240px, 1fr));
}

.news-card {
    background: var(--surface);
    border: 1px solid var(--border);
    border-radius: var(--radius);
    padding: 1.2rem;
    box-shadow: var(--shadow);
}

.news-card__meta {
    color: var(--muted);
    font-weight: 600;
    margin-bottom: 0.4rem;
}

.news-card__title {
    margin: 0 0 0.5rem;
}

.news-card__tags {
    display: flex;
    gap: 0.4rem;
    flex-wrap: wrap;
    margin: 0.6rem 0 0.4rem;
}

.tag {
    background: var(--surface-muted);
    border: 1px solid var(--border);
    padding: 0.25rem 0.6rem;
    border-radius: 999px;
    font-weight: 600;
    color: var(--text);
}

.load-more {
    margin-top: 1.2rem;
    text-align: center;
}

.filters {
    display: flex;
    gap: 0.75rem;
    flex-wrap: wrap;
    align-items: flex-end;
}

.filters label {
    display: flex;
    flex-direction: column;
    gap: 0.35rem;
    font-weight: 700;
    color: var(--text);
    font-size: 0.95rem;
}

select,
input[type="text"],
input[type="search"],
input[type="date"],
textarea {
    width: 100%;
    min-height: 40px;
    padding: 0.55rem 0.75rem;
    border-radius: 10px;
    border: 1px solid var(--border);
    background: var(--card);
    color: var(--text);
    font: inherit;
    line-height: 1.4;
}

select {
    min-width: 140px;
}

select:focus,
input[type="text"]:focus,
input[type="search"]:focus,
input[type="date"]:focus,
textarea:focus {
    outline: 3px solid rgba(31, 95, 191, 0.2);
    border-color: rgba(31, 95, 191, 0.5);
}

.filters select,
.filters input[type="search"] {
    height: 40px;
}

.chat {
    background: var(--surface);
    border: 1px solid var(--border);
    border-radius: var(--radius);
    padding: 1.25rem;
    box-shadow: var(--shadow);
    display: grid;
    gap: 1rem;
}

.chat-layout {
    display: grid;
    grid-template-columns: 2fr minmax(260px, 1fr);
    gap: 1.25rem;
    align-items: start;
}

.chat-panel {
    background: var(--surface);
    border: 1px solid var(--border);
    border-radius: var(--radius);
    box-shadow: var(--shadow);
    padding: 1.25rem;
    display: grid;
    gap: 0.75rem;
    grid-template-rows: 1fr auto auto;
    min-height: 520px;
}

.chat-panel__messages {
    background: var(--surface-muted);
    border: 1px solid var(--border);
    border-radius: var(--radius);
    padding: 1rem;
    overflow-y: auto;
    display: grid;
    gap: 0.85rem;
    align-content: start;
}

.chat-panel__meta {
    display: flex;
    align-items: center;
    justify-content: space-between;
    gap: 1rem;
    flex-wrap: wrap;
}

.chat-panel__status {
    display: inline-flex;
    align-items: center;
    gap: 0.5rem;
    color: var(--muted);
    font-weight: 600;
}

.spinner {
    width: 16px;
    height: 16px;
    border: 2px solid rgba(31, 95, 191, 0.15);
    border-top-color: var(--brand-blue);
    border-radius: 999px;
    animation: spin 1s linear infinite;
}

@keyframes spin {
    to { transform: rotate(360deg); }
}

.chat__panel {
    min-height: 320px;
    max-height: 520px;
    overflow-y: auto;
    display: grid;
    gap: 0.75rem;
    padding: 1rem;
    background: var(--surface-muted);
    border: 1px solid var(--border);
    border-radius: var(--radius);
}

.bubble {
    padding: 0.85rem 1rem;
    border-radius: 12px;
    border: 1px solid var(--border);
    background: #fff;
    max-width: 80%;
    box-shadow: 0 6px 16px rgba(0, 0, 0, 0.04);
}

.bubble--user {
    justify-self: end;
    background: rgba(31, 95, 191, 0.1);
    border-color: rgba(31, 95, 191, 0.4);
}

.bubble--assistant {
    justify-self: start;
}

.bubble--muted {
    color: var(--muted);
    font-style: italic;
}

.chat__input {
    display: grid;
    gap: 0.75rem;
}

.chat__input textarea {
    width: 100%;
    min-height: 100px;
    padding: 0.85rem;
    border-radius: 12px;
    border: 1px solid var(--border);
    font: inherit;
    resize: vertical;
    background: #fff;
}

.chat__input textarea:focus {
    outline: 2px solid rgba(31, 95, 191, 0.25);
    border-color: var(--brand-blue);
}

.chat__actions {
    display: flex;
    align-items: center;
    gap: 0.75rem;
    flex-wrap: wrap;
}

.chat__hint {
    font-size: 0.9rem;
}

.chat__helper {
    background: var(--surface-muted);
    border: 1px dashed var(--border);
    border-radius: var(--radius);
    padding: 1rem;
}

.chat-helper {
    background: var(--surface);
    border: 1px solid var(--border);
    border-radius: var(--radius);
    box-shadow: var(--shadow);
    padding: 1.25rem;
    display: grid;
    gap: 0.75rem;
    align-self: stretch;
}

.chat-helper ul {
    margin: 0;
    padding-left: 1.2rem;
    display: grid;
    gap: 0.4rem;
}

.chat-helper h4 {
    margin: 0;
}

.status {
    display: inline-flex;
    align-items: center;
    gap: 0.35rem;
    padding: 0.4rem 0.75rem;
    border-radius: 999px;
    background: #e9f2ff;
    color: var(--brand-blue-strong);
    font-weight: 700;
}

.status__dot {
    width: 10px;
    height: 10px;
    border-radius: 50%;
    background: #22c55e;
}

.chat-fab {
    position: fixed;
    right: 1.25rem;
    bottom: 1.25rem;
    z-index: 30;
    display: inline-flex;
    align-items: center;
    gap: 0.65rem;
    padding: 0.85rem 1.1rem;
    background: linear-gradient(135deg, var(--brand-blue), #3a7be0);
    color: #fff;
    border-radius: 999px;
    box-shadow: 0 16px 30px rgba(31, 95, 191, 0.35);
    font-weight: 700;
    letter-spacing: 0.01em;
    transition: transform 0.15s ease, box-shadow 0.2s ease;
}

.chat-fab:hover,
.chat-fab:focus-visible {
    transform: translateY(-1px);
    box-shadow: 0 20px 36px rgba(31, 95, 191, 0.4);
    outline: none;
}

.chat-fab__icon {
    width: 38px;
    height: 38px;
    border-radius: 50%;
    background: rgba(255, 255, 255, 0.18);
    display: grid;
    place-items: center;
    font-size: 0.95rem;
    font-weight: 800;
}

.status.is-error {
    background: #fff1f0;
    color: #a11a1a;
}

.status.is-error .status__dot {
    background: #f97316;
}

.alert {
    margin-top: 1rem;
    padding: 0.85rem 1rem;
    border-radius: 12px;
}

.alert--error {
    background: #fff5f5;
    border: 1px solid #fcb3b3;
    color: #a11a1a;
}

.footer {
    background: #ffffff;
    border-top: 1px solid var(--border);
    padding: 2.5rem 0 2rem;
}

.footer__grid {
    display: grid;
    grid-template-columns: repeat(auto-fit, minmax(240px, 1fr));
    gap: 1.5rem;
    align-items: start;
}

.footer__links {
    display: grid;
    gap: 0.4rem;
    align-content: start;
}

.footer__meta {
    margin-top: 1rem;
    display: flex;
    justify-content: space-between;
    gap: 1rem;
    color: var(--muted);
    font-weight: 600;
}

.sr-only {
    position: absolute;
    width: 1px;
    height: 1px;
    padding: 0;
    margin: -1px;
    overflow: hidden;
    clip: rect(0, 0, 0, 0);
    white-space: nowrap;
    border: 0;
}

.preview-banner {
    display: flex;
    justify-content: center;
    gap: 0.75rem;
    align-items: center;
    background: #b45309;
    color: #fff7ed;
    font-weight: 600;
    letter-spacing: 0.08em;
    padding: 0.45rem 1rem;
    text-transform: uppercase;
    font-size: 0.75rem;
}

.preview-banner small {
    font-weight: 500;
    text-transform: none;
    letter-spacing: 0;
    opacity: 0.9;
}

/* UI_POLISH_V3_CANARY */
.tech100-page .table-wrap {
    background: var(--card);
    border: 1px solid var(--border);
    border-radius: var(--radius);
    overflow: auto;
    max-height: 70vh;
}

.tech100-page .tech100-table {
    width: 100%;
    border-collapse: separate;
    border-spacing: 0;
}

.tech100-page .tech100-table th,
.tech100-page .tech100-table td {
    padding: 12px 14px !important;
    border-bottom: 1px solid var(--border) !important;
    vertical-align: middle;
}

.tech100-page .tech100-table thead th {
    background: #f1f5f9 !important;
    font-weight: 600;
    position: sticky;
    top: 0;
    z-index: 1;
}

.tech100-page .tech100-table tbody tr:hover {
    background: #f8fafc;
}

.tech100-page .tech100-table tbody tr:last-child td {
    border-bottom: none;
}

.tech100-page .tech100-table th:nth-child(2),
.tech100-page .tech100-table th:nth-child(3),
.tech100-page .tech100-table th:nth-child(5),
.tech100-page .tech100-table td:nth-child(2),
.tech100-page .tech100-table td:nth-child(3),
.tech100-page .tech100-table td:nth-child(5) {
    text-align: right;
    font-variant-numeric: tabular-nums;
}

.tech100-page .tech100-table th:nth-child(6),
.tech100-page .tech100-table td:nth-child(6) {
    text-align: center;
}

.tech100-home__grid {
    display: grid;
    grid-template-columns: minmax(0, 1.4fr) minmax(0, 1fr);
    gap: 1.5rem;
}

.tech100-nav {
    display: flex;
<<<<<<< HEAD
    flex-wrap: wrap;
    gap: 0.6rem;
    align-items: center;
    margin: 1rem 0 1.5rem;
    padding: 0.6rem;
    background: #f8fafc;
    border: 1px solid var(--border);
    border-radius: 14px;
=======
    align-items: center;
    justify-content: space-between;
    gap: 1rem;
    padding: 0.75rem 1rem;
    margin: 1rem 0 1.5rem;
    background: #f8fafc;
    border: 1px solid var(--border);
    border-radius: 16px;
    flex-wrap: wrap;
}

.tech100-nav__breadcrumb {
    font-size: 0.85rem;
    color: var(--muted);
    display: flex;
    align-items: center;
    gap: 0.5rem;
}

.tech100-nav__breadcrumb a {
    color: inherit;
    text-decoration: none;
}

.tech100-nav__separator {
    opacity: 0.6;
}

.tech100-nav__current {
    color: var(--text);
    font-weight: 600;
}

.tech100-nav__links {
    display: flex;
    flex-wrap: wrap;
    gap: 0.5rem;
>>>>>>> b01fffe9
}

.tech100-nav__link {
    display: inline-flex;
    align-items: center;
<<<<<<< HEAD
    padding: 0.4rem 0.85rem;
    border-radius: 999px;
    font-weight: 600;
    font-size: 0.95rem;
    background: #fff;
    color: var(--text);
    border: 1px solid transparent;
    transition: border-color 0.2s ease, box-shadow 0.2s ease;
}

.tech100-nav__link:hover {
    border-color: rgba(31, 95, 191, 0.35);
}

.tech100-nav__link.is-active,
.tech100-nav__link[aria-current="page"] {
    border-color: rgba(31, 95, 191, 0.35);
    box-shadow: 0 6px 16px rgba(31, 95, 191, 0.12);
    color: var(--brand-blue);
}

.tech100-entry {
    margin-bottom: 1.5rem;
}

.tech100-entry__links {
    display: flex;
    flex-wrap: wrap;
    gap: 0.75rem;
    align-items: center;
    font-size: 0.95rem;
}

.tech100-entry__tools {
    margin-top: 0.5rem;
    font-size: 0.95rem;
=======
    padding: 0.35rem 0.75rem;
    border-radius: 999px;
    font-weight: 600;
    border: 1px solid transparent;
    background: #fff;
    color: var(--text);
    transition: border-color 0.2s ease, box-shadow 0.2s ease, transform 0.2s ease;
}

.tech100-nav__link.is-active {
    border-color: rgba(31, 95, 191, 0.25);
    box-shadow: 0 6px 18px rgba(31, 95, 191, 0.12);
    color: var(--brand-blue);
}

.tech100-context {
    display: grid;
    grid-template-columns: repeat(auto-fit, minmax(180px, 1fr));
    gap: 0.75rem;
    margin-bottom: 1.5rem;
}

.tech100-context__item {
    background: var(--surface);
    border: 1px solid var(--border);
    border-radius: 12px;
    padding: 0.75rem 1rem;
    display: flex;
    flex-direction: column;
    gap: 0.25rem;
    box-shadow: var(--shadow);
}

.tech100-context__item strong {
    font-size: 1.05rem;
}

.tech100-module-grid {
    display: grid;
    grid-template-columns: repeat(auto-fit, minmax(210px, 1fr));
    gap: 0.9rem;
    margin-bottom: 1.75rem;
}

.tech100-module-card {
    display: flex;
    flex-direction: column;
    gap: 0.35rem;
    padding: 0.95rem 1rem;
    border-radius: 14px;
    border: 1px solid var(--border);
    background: #fff;
    color: var(--text);
    box-shadow: var(--shadow-soft);
    transition: transform 0.2s ease, box-shadow 0.2s ease, border-color 0.2s ease;
}

.tech100-module-card:hover {
    transform: translateY(-2px);
    border-color: rgba(31, 95, 191, 0.35);
    box-shadow: 0 12px 28px rgba(15, 28, 63, 0.12);
}

.tech100-module-card.is-active {
    border-color: rgba(31, 95, 191, 0.4);
    background: #f5f8ff;
}

.tech100-module-card__title {
    font-weight: 700;
    color: var(--text);
}

.tech100-tools {
    display: flex;
    align-items: center;
    justify-content: space-between;
    gap: 1rem;
    margin-bottom: 1.5rem;
}

.tech100-tools__actions {
    display: flex;
    flex-wrap: wrap;
    gap: 0.5rem;
}

.tech100-section-nav {
    display: flex;
    gap: 0.75rem;
    flex-wrap: wrap;
    margin: 0 0 1.25rem;
}

.tech100-section-nav__link {
    padding: 0.4rem 0.9rem;
    border-radius: 10px;
    background: #f1f5f9;
    border: 1px solid var(--border);
    font-weight: 600;
    color: var(--text);
    display: flex;
    flex-direction: column;
    gap: 0.15rem;
}

.tech100-section-nav__link:hover {
    border-color: rgba(31, 95, 191, 0.35);
}

.tech100-section-nav__meta {
    font-size: 0.8rem;
    color: var(--muted);
    font-weight: 600;
}

.tech100-index__range,
.tech100-performance__range,
.tech100-home__range {
    display: flex;
    flex-wrap: wrap;
    gap: 0.5rem;
    align-items: center;
>>>>>>> b01fffe9
}

.tech100-home__chart {
    min-height: 320px;
}

.tech100-home__chart-header {
    display: flex;
    align-items: center;
    justify-content: space-between;
    gap: 1rem;
    margin-bottom: 1rem;
}

.tech100-home__canvas {
    height: 240px;
}

.tech100-home__stats {
    display: flex;
    flex-direction: column;
    gap: 1.5rem;
}

.tech100-home__stats-grid {
    display: grid;
    grid-template-columns: repeat(2, minmax(0, 1fr));
    gap: 1rem 1.5rem;
}

.tech100-home__quality {
    display: flex;
    gap: 0.75rem;
    align-items: center;
    flex-wrap: wrap;
}

.tech100-performance__overview {
    display: flex;
    flex-direction: column;
    gap: 1.5rem;
}

.tech100-performance__header {
    display: flex;
    align-items: flex-start;
    justify-content: space-between;
    gap: 1rem;
}

.tech100-performance__charts {
    display: grid;
    grid-template-columns: repeat(auto-fit, minmax(240px, 1fr));
    gap: 1.25rem;
}

.chart-card {
    background: var(--card);
    border: 1px solid var(--border);
    border-radius: var(--radius);
    padding: 1rem;
    min-height: 220px;
}

.chart-card__canvas {
    height: 200px;
}

.tech100-performance__summary {
    display: grid;
    grid-template-columns: repeat(auto-fit, minmax(160px, 1fr));
    gap: 1rem;
}

.tech100-performance__quality {
    display: flex;
    align-items: center;
    gap: 0.75rem;
    flex-wrap: wrap;
}

.tech100-performance__bars {
    display: grid;
    grid-template-columns: repeat(auto-fit, minmax(240px, 1fr));
    gap: 1.5rem;
}

.tech100-performance__filters {
    display: grid;
    grid-template-columns: repeat(auto-fit, minmax(180px, 1fr));
    gap: 0.75rem;
    margin: 1rem 0;
}

.tech100-performance__holdings-grid {
    display: grid;
    grid-template-columns: repeat(auto-fit, minmax(260px, 1fr));
    gap: 1.5rem;
    margin-bottom: 1.5rem;
}

.meta-stack {
    display: flex;
    gap: 0.75rem;
    flex-wrap: wrap;
}

.meta-pill {
    background: #eef2f6;
    border-radius: 999px;
    padding: 0.35rem 0.85rem;
    font-size: 0.85rem;
}

@media (max-width: 900px) {
    .table__row {
        grid-template-columns: repeat(auto-fit, minmax(130px, 1fr));
    }

    .tech100-home__grid {
        grid-template-columns: 1fr;
    }

    .tech100-nav {
        align-items: flex-start;
    }
}

@media (max-width: 768px) {
    .topbar__inner {
        flex-direction: column;
        align-items: flex-start;
    }

    .nav {
        width: 100%;
    }

    .hero__grid {
        grid-template-columns: 1fr;
    }

    .table__row {
        grid-template-columns: repeat(2, minmax(0, 1fr));
    }

    .footer__meta {
        flex-direction: column;
        align-items: flex-start;
    }

    .chat-layout {
        grid-template-columns: 1fr;
    }

    .chat-panel {
        min-height: 420px;
    }

    .chat-fab {
        right: 1rem;
        bottom: 1rem;
        font-size: 0.95rem;
    }

    .tech100-col--rank {
        display: none;
    }

    .tech100-details__panel {
        padding: 0.75rem;
    }

    .tech100-tools {
        flex-direction: column;
        align-items: flex-start;
    }
}<|MERGE_RESOLUTION|>--- conflicted
+++ resolved
@@ -1324,18 +1324,8 @@
 
 .tech100-nav {
     display: flex;
-<<<<<<< HEAD
-    flex-wrap: wrap;
-    gap: 0.6rem;
-    align-items: center;
-    margin: 1rem 0 1.5rem;
-    padding: 0.6rem;
-    background: #f8fafc;
-    border: 1px solid var(--border);
-    border-radius: 14px;
-=======
-    align-items: center;
-    justify-content: space-between;
+    align-items: center;
+    justify-content: flex-start;
     gap: 1rem;
     padding: 0.75rem 1rem;
     margin: 1rem 0 1.5rem;
@@ -1371,50 +1361,11 @@
     display: flex;
     flex-wrap: wrap;
     gap: 0.5rem;
->>>>>>> b01fffe9
 }
 
 .tech100-nav__link {
     display: inline-flex;
     align-items: center;
-<<<<<<< HEAD
-    padding: 0.4rem 0.85rem;
-    border-radius: 999px;
-    font-weight: 600;
-    font-size: 0.95rem;
-    background: #fff;
-    color: var(--text);
-    border: 1px solid transparent;
-    transition: border-color 0.2s ease, box-shadow 0.2s ease;
-}
-
-.tech100-nav__link:hover {
-    border-color: rgba(31, 95, 191, 0.35);
-}
-
-.tech100-nav__link.is-active,
-.tech100-nav__link[aria-current="page"] {
-    border-color: rgba(31, 95, 191, 0.35);
-    box-shadow: 0 6px 16px rgba(31, 95, 191, 0.12);
-    color: var(--brand-blue);
-}
-
-.tech100-entry {
-    margin-bottom: 1.5rem;
-}
-
-.tech100-entry__links {
-    display: flex;
-    flex-wrap: wrap;
-    gap: 0.75rem;
-    align-items: center;
-    font-size: 0.95rem;
-}
-
-.tech100-entry__tools {
-    margin-top: 0.5rem;
-    font-size: 0.95rem;
-=======
     padding: 0.35rem 0.75rem;
     border-radius: 999px;
     font-weight: 600;
@@ -1430,6 +1381,23 @@
     color: var(--brand-blue);
 }
 
+.tech100-entry {
+    margin-bottom: 1.5rem;
+}
+
+.tech100-entry__links {
+    display: flex;
+    flex-wrap: wrap;
+    gap: 0.75rem;
+    align-items: center;
+    font-size: 0.95rem;
+}
+
+.tech100-entry__tools {
+    margin-top: 0.5rem;
+    font-size: 0.95rem;
+}
+
 .tech100-context {
     display: grid;
     grid-template-columns: repeat(auto-fit, minmax(180px, 1fr));
@@ -1538,7 +1506,6 @@
     flex-wrap: wrap;
     gap: 0.5rem;
     align-items: center;
->>>>>>> b01fffe9
 }
 
 .tech100-home__chart {
