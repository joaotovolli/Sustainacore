--- conflicted
+++ resolved
@@ -39,7 +39,6 @@
 
   function hideError() {
     if (errorBanner) errorBanner.hidden = true;
-<<<<<<< HEAD
   }
 
   function addBubble(role, text, { muted = false, store = true } = {}) {
@@ -49,7 +48,6 @@
     messagesEl.appendChild(bubble);
     messagesEl.scrollTop = messagesEl.scrollHeight;
     if (store) messages.push({ role, text });
-=======
   }
 
   function addBubble(role, text, { muted = false, store = true } = {}) {
@@ -76,7 +74,6 @@
     const bubble = document.createElement('div');
     bubble.className = `bubble bubble--${role}${muted ? ' bubble--muted' : ''}`;
     bubble.textContent = text;
->>>>>>> 0b693fb6
     return bubble;
   }
 
@@ -88,14 +85,12 @@
   async function sendMessage(text) {
     hideError();
     toggleThinking(true);
-<<<<<<< HEAD
     setStatus('Contacting backend…');
 
     const placeholder = addBubble('assistant', 'Assistant is thinking…', {
       muted: true,
       store: false,
     });
-=======
     setStatus('Contacting backend…');
 
     const placeholder = addBubble('assistant', 'Assistant is thinking…', {
@@ -114,7 +109,6 @@
 
     const placeholder = createBubble('assistant', 'Assistant is thinking…', true);
     appendBubble(placeholder);
->>>>>>> 0b693fb6
 
     try {
       const response = await fetch('/ask2/api/', {
@@ -143,8 +137,6 @@
       placeholder.textContent = reply;
       placeholder.classList.remove('bubble--muted');
       messages.push({ role: 'assistant', text: reply });
-<<<<<<< HEAD
-=======
       setStatus('Ready to chat');
     } catch (error) {
       const friendly = 'The assistant is temporarily unavailable. Please try again in a moment.';
@@ -153,7 +145,6 @@
       messages.push({ role: 'assistant', text: friendly });
       showError(friendly);
       setStatus(error && error.message ? error.message : friendly, false);
->>>>>>> 0b693fb6
       setStatus('Ready to chat');
     } catch (error) {
       const friendly = 'The assistant is temporarily unavailable. Please try again in a moment.';
@@ -162,8 +153,6 @@
       messages.push({ role: 'assistant', text: friendly });
       showError(friendly);
       setStatus(error && error.message ? error.message : friendly, false);
-<<<<<<< HEAD
-=======
       placeholder.remove();
       const reply = data.reply || data.answer || data.content || 'The assistant did not return a response.';
       messages.push({ role: 'assistant', text: reply });
@@ -177,7 +166,6 @@
       appendBubble(createBubble('assistant', friendly));
       toggleError(true, friendly);
       setStatus(detail, false);
->>>>>>> 0b693fb6
     } finally {
       toggleThinking(false);
     }
@@ -192,11 +180,8 @@
     }
 
     addBubble('user', text);
-<<<<<<< HEAD
-=======
     messages.push({ role: 'user', text });
     appendBubble(createBubble('user', text));
->>>>>>> 0b693fb6
     input.value = '';
     sendMessage(text);
   });
