--- conflicted
+++ resolved
@@ -10,7 +10,6 @@
 if str(PROJECT_ROOT) not in sys.path:
     sys.path.insert(0, str(PROJECT_ROOT))
 
-<<<<<<< HEAD
 from app.retrieval import adapter
 
 
@@ -62,7 +61,6 @@
     assert status == 200
     assert payload["contexts"] == []
     assert payload["meta"]["note"] == "no_contexts"
-=======
 from app import app as flask_app
 import app as app_mod
 from app.retrieval import adapter
@@ -196,5 +194,4 @@
 
     payload, status = _call_ask2({})
     assert status == 200
-    assert payload["meta"].get("routing") == "legacy"
->>>>>>> e654d19b
+    assert payload["meta"].get("routing") == "legacy"