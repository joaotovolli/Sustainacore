# Index engine pipeline cadence

The pipeline runs every 6 hours (00:30, 06:30, 12:30, 18:30 UTC). The flow now:

- Calls `/api_usage` once (cost: 1 credit) only for per-minute awareness (plan_limit=8 on the Basic tier). Minute-level throttling is enforced by the provider’s shared throttle/lock (default 6 calls per 120 seconds, process-serialized).
- Computes daily usage from Oracle: `SUM(PROVIDER_CALLS_USED)` in `SC_IDX_JOB_RUNS` for `provider='TWELVEDATA'` and `started_at` in the current UTC day (`TRUNC(SYSTIMESTAMP)` window).
- Applies a daily cap: `remaining_daily = daily_limit - calls_used_today`, `max_provider_calls = max(0, remaining_daily - daily_buffer)`. Environment:
  - `SC_IDX_TWELVEDATA_DAILY_LIMIT` (default 800)
  - `SC_IDX_TWELVEDATA_DAILY_BUFFER` (default 25; falls back to `SC_IDX_TWELVEDATA_CREDIT_BUFFER` if set)
- Hitting the daily cap prints `daily_budget_stop: ...` and exits 0 so systemd does not treat it as a failure (email only when `SC_IDX_EMAIL_ON_BUDGET_STOP=1`).
- Fetches the latest available EOD trade date using `SPY` (Twelve Data) and ingests up to the latest trading day <= that provider date.
- Refreshes the explicit trading-day calendar (`SC_IDX_TRADING_DAYS`) before ingest.
- Runs `tools/index_engine/ingest_prices.py --backfill --start 2025-01-02 --end <latest_eod> --max-provider-calls <computed>` and passes `SC_IDX_TICKERS` when present for the ticker list.
- Executes a strict completeness check against `SC_IDX_TRADING_DAYS`. If gaps remain, it runs carry-forward imputation and emails detailed alerts.
- Note: if Twelve Data has not published today’s bar yet, the job will lag a day and catch up automatically once the bar becomes available.
- Alerts are suppressed to once per UTC day per alert type (completeness fail, missing-without-prior, daily digest) via `SC_IDX_ALERT_STATE`.
- Replacement attempts re-fetch real prices for a bounded subset of imputed rows and overwrite canonical imputed rows when real data arrives.

Environment:

- `SC_TWELVEDATA_API_KEY` or `TWELVEDATA_API_KEY` must be set (never logged).
- All index-engine CLI tools auto-load environment files (best-effort) on startup via `tools/index_engine/env_loader.py`, reading (in order): `/etc/sustainacore/db.env` then `/etc/sustainacore-ai/secrets.env`. Explicit shell env vars still win.
- `SC_IDX_TWELVEDATA_DAILY_LIMIT` sets the daily call ceiling (default 800).
- `SC_IDX_TWELVEDATA_DAILY_BUFFER` reserves extra headroom near the daily cap (default 25; alias `SC_IDX_TWELVEDATA_CREDIT_BUFFER` for back-compat).
- Twelve Data throttle override (rarely needed): `SC_IDX_TWELVEDATA_CALLS_PER_WINDOW` (default 6) and `SC_IDX_TWELVEDATA_WINDOW_SECONDS` (default 120). All provider calls are serialized via `/tmp/sc_idx_twelvedata.lock` to avoid cross-process spikes.
- Optional: `SC_IDX_TICKERS` (comma separated), `SC_IDX_ENABLE_IMPUTATION` (default 1), `SC_IDX_IMPUTED_REPLACEMENT_DAYS` (default 30), `SC_IDX_IMPUTED_REPLACEMENT_LIMIT` (default 10), and `SC_IDX_DAILY_DIGEST_ALWAYS` (default 0).
- Email alerts on failure use SMTP envs from `/etc/sustainacore-ai/secrets.env`: `SMTP_HOST`, `SMTP_PORT`, `SMTP_USER`, `SMTP_PASS`, `MAIL_FROM`, `MAIL_TO`. Errors trigger an email with a compact run report; set `SC_IDX_EMAIL_ON_BUDGET_STOP=1` to also email budget stops.
- Daily usage and statuses are persisted in `SC_IDX_JOB_RUNS` (DDL: `oracle_scripts/sc_idx_job_runs_v1.sql`). Run `oracle_scripts/sc_idx_job_runs_v1_drop.sql` to drop if rollback is needed. Example query: `SELECT run_id, status, error_msg, started_at, ended_at FROM SC_IDX_JOB_RUNS ORDER BY started_at DESC FETCH FIRST 20 ROWS ONLY;`

## Oracle preflight

- `tools/index_engine/run_daily.py` (Twelve Data) runs an Oracle preflight (`SELECT USER FROM dual`) before doing any provider/API work.
- If the wallet/env is broken, the job prints wallet diagnostics (TNS_ADMIN + best-effort `sqlnet.ora`/`cwallet.sso` checks), writes an `ERROR` run log row with error token `oracle_preflight_failed`, sends an email alert (if SMTP is configured), and exits with code `2` so systemd treats it as a failure.

New CLI flag:

- `--max-provider-calls N` enforces the credit budget in backfill runs. Each ticker download counts as one provider call.

Environment files and permissions:

- Service unit (`infra/systemd/sc-idx-price-ingest.service`) now pre-checks `EnvironmentFile` readability with `ExecStartPre` and prints `ls -l`/`namei -l` for `/etc/sustainacore/db.env` and `/etc/sustainacore-ai/secrets.env` to make permission failures obvious.
- Use `tools/index_engine/fix_env_permissions.sh` to set expected ownership/mode (root:opc 640, directories 750) and SELinux context `etc_t` if enabled.

Alert testing and failure drills:

- To force an error without spending credits: run `python tools/index_engine/verify_sc_idx_env.py --force-fail-run` (uses `SC_IDX_FORCE_FAIL=1`, sends an ERROR email if SMTP envs are present).
- To send a benign ping email without failing the ingest: `python tools/index_engine/verify_sc_idx_env.py --send-email`.
- To inspect recent outcomes: `SELECT run_id, status, error_msg, provider_calls_used, raw_upserts, canon_upserts, end_date FROM SC_IDX_JOB_RUNS ORDER BY started_at DESC FETCH FIRST 20 ROWS ONLY;`.

## VM1 Verification Checklist

Apply trading-day DDL (idempotent, run twice):
```bash
python - <<'PY'
from pathlib import Path
from db_helper import get_connection

sql_path = Path("oracle_scripts/sc_idx_trading_days_v1.sql")
script = sql_path.read_text(encoding="utf-8")
blocks = [b.strip() for b in script.split("/\n") if b.strip()]

def run_blocks():
    with get_connection() as conn:
        cur = conn.cursor()
        for block in blocks:
            cur.execute(block)
        conn.commit()

run_blocks()
run_blocks()
PY
```

Confirm tables exist:
```sql
SELECT COUNT(*) FROM SC_IDX_TRADING_DAYS;
SELECT COUNT(*) FROM SC_IDX_IMPUTATIONS;
```

Populate trading days + latest EOD:
```bash
PYTHONPATH=/opt/sustainacore-ai python tools/index_engine/update_trading_days.py --start 2025-01-02
```
Expected output:
```
latest_eod_date_spy=YYYY-MM-DD
inserted_count=N total_count=M
```

Verify date range:
```sql
SELECT MIN(trade_date), MAX(trade_date), COUNT(*) FROM SC_IDX_TRADING_DAYS;
```

Latest EOD detection (dry run):
```bash
PYTHONPATH=/opt/sustainacore-ai python tools/index_engine/run_daily.py --debug --dry-run
```
Expected output (snippet):
```
latest_eod_date_spy=YYYY-MM-DD
```

Strict completeness + imputation drill:
```sql
DELETE FROM SC_IDX_PRICES_CANON WHERE ticker=:t AND trade_date=:d;
COMMIT;
```
```bash
PYTHONPATH=/opt/sustainacore-ai python tools/index_engine/check_price_completeness.py --since-base --strict --email
PYTHONPATH=/opt/sustainacore-ai python tools/index_engine/impute_missing_prices.py --since-base --email
PYTHONPATH=/opt/sustainacore-ai python tools/index_engine/check_price_completeness.py --since-base --strict
```

Verify imputation rows:
```sql
SELECT trade_date, COUNT(*) FROM SC_IDX_IMPUTATIONS GROUP BY trade_date ORDER BY trade_date DESC FETCH FIRST 5 ROWS ONLY;
SELECT COUNT(*) FROM SC_IDX_PRICES_CANON WHERE quality='IMPUTED';
```

Systemd + logs:
```bash
systemctl list-timers --all | grep sc-idx-price-ingest
sudo journalctl -u sc-idx-price-ingest.service -n 200 --no-pager
```

Manual run:
```bash
PYTHONPATH=/opt/sustainacore-ai python tools/index_engine/run_daily.py --debug
```

Stuck latest date diagnostics:
```bash
PYTHONPATH=/opt/sustainacore-ai python tools/index_engine/debug_latest_eod.py --debug
```

Trading day calendar auto-extend:
```bash
PYTHONPATH=/opt/sustainacore-ai python tools/index_engine/update_trading_days.py --auto --debug
<<<<<<< HEAD
```

Force catch-up ingest for latest effective date:
```bash
PYTHONPATH=/opt/sustainacore-ai python tools/index_engine/run_once_latest.py --debug --force-no-budget-stop
```

Oracle verification for impacted coverage (example date):
```sql
SELECT COUNT(*) FROM SC_IDX_PRICES_CANON
WHERE trade_date = DATE '2025-12-17'
AND ticker IN (
  SELECT ticker
  FROM tech11_ai_gov_eth_index
  WHERE port_weight > 0
  AND port_date = (SELECT MAX(port_date) FROM tech11_ai_gov_eth_index WHERE port_date <= DATE '2025-12-17')
  FETCH FIRST 25 ROWS ONLY
);
=======
>>>>>>> dbef8982
```<|MERGE_RESOLUTION|>--- conflicted
+++ resolved
@@ -137,25 +137,4 @@
 Trading day calendar auto-extend:
 ```bash
 PYTHONPATH=/opt/sustainacore-ai python tools/index_engine/update_trading_days.py --auto --debug
-<<<<<<< HEAD
-```
-
-Force catch-up ingest for latest effective date:
-```bash
-PYTHONPATH=/opt/sustainacore-ai python tools/index_engine/run_once_latest.py --debug --force-no-budget-stop
-```
-
-Oracle verification for impacted coverage (example date):
-```sql
-SELECT COUNT(*) FROM SC_IDX_PRICES_CANON
-WHERE trade_date = DATE '2025-12-17'
-AND ticker IN (
-  SELECT ticker
-  FROM tech11_ai_gov_eth_index
-  WHERE port_weight > 0
-  AND port_date = (SELECT MAX(port_date) FROM tech11_ai_gov_eth_index WHERE port_date <= DATE '2025-12-17')
-  FETCH FIRST 25 ROWS ONLY
-);
-=======
->>>>>>> dbef8982
 ```