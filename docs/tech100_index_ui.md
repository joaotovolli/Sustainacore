--- conflicted
+++ resolved
@@ -73,11 +73,7 @@
 - If a selector is missing, the runner prints a short HTML snippet for debugging.
 - An Oracle smoke test runs before screenshots; output goes to `/tmp/tech100_oracle_smoke_<PORT>.log`.
 - On HTTP 500, the response body is saved to `/tmp/tech100_500_body_<PORT>.html` and the run aborts.
-<<<<<<< HEAD
 - The runner fails if the Tech100 page shows the empty-state banner or if the chart/table have no data.
 - Use `TECH100_UI_DATA_MODE=fixture` to force deterministic data for screenshots while keeping Oracle smoke checks.
-- If readiness fails, the probe HTML is saved to `/tmp/tech100_readiness_body_<PORT>.txt`.
-=======
 - You can force a specific Tech100 path with `TECH100_SCREENSHOT_PATH=/tech100/` or run only one mode with `TECH100_SCREENSHOT_MODE=before|after`.
-- If readiness fails, the runner saves the probe response to `/tmp/tech100_readiness_body_<PORT>.txt`.
->>>>>>> d6bc03fe
+- If readiness fails, the runner saves the probe response to `/tmp/tech100_readiness_body_<PORT>.txt`.