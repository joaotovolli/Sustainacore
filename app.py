
# SustainaCore app.py — SMART v2
import base64
import importlib
import importlib.util
import json
import logging
import os
import re
import shutil
import subprocess
import time
import zlib
from pathlib import Path
from typing import Any, Dict, Optional

# Allow this module to expose the sibling package under app/
__path__ = [str(Path(__file__).resolve().parent / "app")]

import requests
from collections import defaultdict
from flask import Flask, request, jsonify

from app.retrieval.adapter import ask2_pipeline_first

from embedder_settings import (
    EmbedParityError,
    get_embed_settings,
    run_startup_parity_check,
)
from embedding_client import embed_text
from retrieval.config import (
    INSUFFICIENT_CONTEXT_MESSAGE,
    RETRIEVAL_SCOPING_ENABLED,
    RETRIEVAL_TOP_K,
    SIMILARITY_FLOOR,
    SIMILARITY_FLOOR_MODE,
)
from retrieval.scope import (
    compute_similarity,
    dedupe_contexts,
    detect_intent as scope_detect_intent,
    extract_entities as scope_extract_entities,
    infer_scope,
)
try:
    from smalltalk import smalltalk_response
except Exception:
    smalltalk_response = lambda _q: None
try:
    from db_helper import top_k_by_vector as _top_k_by_vector
except Exception:
    _top_k_by_vector = None

try:
    from gemini_adapter import generate as _gemini_generate  # type: ignore
except Exception:  # pragma: no cover - optional dependency
    _gemini_generate = None

def _load_ask2_routing_module():
    """Best-effort loader for ``app.rag.routing`` despite the module/package clash."""

    try:
        return importlib.import_module("app.rag.routing")
    except ModuleNotFoundError as exc:
        # When ``app`` refers to this module, importing ``app.rag`` fails. Fall back to
        # loading from the package path manually. Re-raise for unrelated missing deps.
        if exc.name not in {"app", "app.rag", "app.rag.routing"}:
            raise
    except Exception:
        return None

    pkg_root = Path(__file__).resolve().parent / "app"
    candidate = pkg_root / "rag" / "routing.py"
    if not candidate.exists():
        return None

    spec = importlib.util.spec_from_file_location("app_rag_routing", candidate)
    if spec is None or spec.loader is None:
        return None

    module = importlib.util.module_from_spec(spec)
    try:
        spec.loader.exec_module(module)  # type: ignore[arg-type]
    except Exception:
        return None
    return module


_ask2_routing = _load_ask2_routing_module()

try:  # Gemini-first shared service (optional)
    from app.retrieval.service import (
        GeminiUnavailableError as _GeminiUnavailableError,
        RateLimitError as _GeminiRateLimitError,
        run_pipeline as _gemini_run_pipeline,
    )
    from app.retrieval.settings import settings as _gemini_settings
except Exception:  # pragma: no cover - optional dependency
    class _GeminiRateLimitError(Exception):  # type: ignore[no-redef]
        detail = "rate_limited"

    class _GeminiUnavailableError(Exception):  # type: ignore[no-redef]
        pass

    _gemini_run_pipeline = None
    _gemini_settings = None


def _sanitize_meta_k(value, default=4):
    """Best-effort coercion of the ``k`` parameter for /ask2."""

    try:
        k_val = int(value)  # type: ignore[arg-type]
    except (TypeError, ValueError):
        k_val = default
    if k_val < 1:
        k_val = 1
    if k_val > 10:
        k_val = 10
    return k_val


if _ask2_routing is not None:
    _route_ask2 = getattr(_ask2_routing, "route_ask2", None)
    _sanitize_meta_k = getattr(_ask2_routing, "_sanitize_k", _sanitize_meta_k)
    _format_router_sources = getattr(_ask2_routing, "format_sources", None)
    _router_is_smalltalk = getattr(_ask2_routing, "_is_smalltalk", None)
    _ASK2_ROUTER_FALLBACK = getattr(
        _ask2_routing,
        "NO_HIT_FALLBACK",
        "I couldn’t find Sustainacore documents for that yet. If you can share the "
        "organization or company name, the ESG or TECH100 topic, and the report or "
        "year you care about, I can take another look.",
    )
else:  # pragma: no cover - import fallback
    _route_ask2 = None
    _format_router_sources = None
    _router_is_smalltalk = None
    _ASK2_ROUTER_FALLBACK = (
        "I couldn’t find Sustainacore documents for that yet. If you can share the "
        "organization or company name, the ESG or TECH100 topic, and the report or "
        "year you care about, I can take another look."
    )


_LOGGER = logging.getLogger("app.ask2")
_READINESS_LOGGER = logging.getLogger("app.readyz")
_MULTI_LOGGER = logging.getLogger("app.multihit")
_STARTUP_LOGGER = logging.getLogger("app.startup")


def _env_flag(name: str, default: bool) -> bool:
    raw = os.getenv(name)
    if raw is None:
        return default
    raw = raw.strip().lower()
    if raw in {"1", "true", "t", "yes", "y", "on"}:
        return True
    if raw in {"0", "false", "f", "no", "n", "off"}:
        return False
    return default


_ASK2_ENABLE_SMALLTALK = _env_flag("ASK2_ENABLE_SMALLTALK", True)
try:
    _ASK2_MAX_SOURCES = int(os.getenv("ASK2_MAX_SOURCES", "6"))
except ValueError:
    _ASK2_MAX_SOURCES = 6

if _ASK2_MAX_SOURCES < 1:
    _ASK2_MAX_SOURCES = 1

_ASK2_SOURCE_LABEL_MODE = os.getenv("ASK2_SOURCE_LABEL_MODE", "default").strip().lower() or "default"

_LOW_CONFIDENCE_MESSAGE = (
    "I didn’t find enough Sustainacore context for that. Want a general answer (no SC sources) "
    "or search a specific company/document?"
)


def _log_build_identifier() -> None:
    build_id = os.getenv("SUSTAINACORE_BUILD_ID")
    if not build_id:
        try:
            build_id = (
                subprocess.check_output(
                    ["git", "rev-parse", "--short", "HEAD"], stderr=subprocess.DEVNULL
                )
                .decode("utf-8")
                .strip()
            )
        except Exception:
            build_id = "unknown"
    _STARTUP_LOGGER.info("build_id=%s", build_id)


_log_build_identifier()


def _log_disk_space_warning() -> None:
    try:
        repo_root = Path(__file__).resolve().parent
        usage = shutil.disk_usage(repo_root)
    except Exception as exc:  # pragma: no cover - diagnostics only
        _STARTUP_LOGGER.debug("disk_space_probe_failed: %s", exc)
        return

    free_bytes = usage.free
    if free_bytes < 2 * 1024 * 1024 * 1024:
        _STARTUP_LOGGER.warning("disk_free_bytes=%d path=%s", free_bytes, repo_root)
    else:
        _STARTUP_LOGGER.info("disk_free_bytes=%d path=%s", free_bytes, repo_root)


_log_disk_space_warning()

_EMBED_SETTINGS = get_embed_settings()
try:
    run_startup_parity_check(_EMBED_SETTINGS)
except EmbedParityError as exc:  # pragma: no cover - fail-fast path
    raise

_SMALL_TALK_ENABLED = _env_flag("SMALL_TALK", True)
_INLINE_SOURCES_ENABLED = _env_flag("INLINE_SOURCES", False)

_SMALL_TALK_TERMS = {
    "hi",
    "hello",
    "hey",
    "thanks",
    "thank you",
    "help",
    "goodbye",
}
_SMALL_TALK_FOLLOW_UPS = (
    "Check whether a company is in the TECH100.",
    "Ask for the latest TECH100 ranking for a company.",
    "Request an ESG or AI governance summary.",
)


def _is_small_talk_message(text: str) -> bool:
    """Return ``True`` when the user greets or requests generic help."""

    if not _SMALL_TALK_ENABLED:
        return False
    normalized = re.sub(r"[^a-zA-Z\s]", " ", (text or "").strip()).lower()
    normalized = re.sub(r"\s+", " ", normalized).strip()
    return normalized in _SMALL_TALK_TERMS


def _build_small_talk_answer(prefix: Optional[str] = None) -> str:
    opening = (prefix or "Hello! I’m the Sustainacore assistant. How can I help today?").strip()
    lines = [opening, "", "Suggested follow-ups:"]
    for item in _SMALL_TALK_FOLLOW_UPS:
        lines.append(f"- {item}")
    return "\n".join(lines).strip()


def _coerce_small_talk_text(candidate: Optional[object]) -> str:
    if isinstance(candidate, str):
        return candidate.strip()
    if isinstance(candidate, dict):
        for key in ("answer", "content", "message", "text"):
            value = candidate.get(key)
            if isinstance(value, str) and value.strip():
                return value.strip()
    return ""

DEFAULT_EMPTY_ANSWER = (
    "I couldn’t find Sustainacore documents for that yet.\n"
    "- Scope: TECH100 companies and ESG/AI governance sources.\n"
    "- Tip: try a company name or ask about TECH100 membership or latest rank."
)


def _ensure_non_empty_answer(value: Optional[str], fallback: Optional[str] = None) -> str:
    """Return a trimmed answer or a safe fallback message."""

    candidate = (value or "").strip()
    if candidate:
        return candidate
    fallback_text = (fallback or DEFAULT_EMPTY_ANSWER).strip()
    return fallback_text if fallback_text else DEFAULT_EMPTY_ANSWER


def _strip_source_sections(text: Optional[str]) -> str:
    if not text:
        return ""

    banned_prefixes = (
        "sources:",
        "why this answer",
        "here's the best supported answer",
        "here’s the best supported answer",
    )
    lines = []
    skip_bullets = False
    for raw_line in (text or "").splitlines():
        line = raw_line.strip()
        lower = line.lower()
        if any(lower.startswith(prefix) for prefix in banned_prefixes):
            skip_bullets = True
            continue
        if skip_bullets:
            if not line:
                skip_bullets = False
                continue
            if line.startswith("-") or line.startswith("•"):
                continue
            skip_bullets = False
        lines.append(raw_line)

    cleaned = "\n".join(lines).strip()
    if not cleaned:
        return ""

    def _scrub_inline_markers(value: str) -> str:
        patterns = [
            r"(?im)^[\s>*-]*why this answer:?\s*",
            r"(?im)^[\s>*-]*sources:?\s*.*$",
            r"(?im)^[\s>*-]*here['’]s the best supported answer:?\s*",
        ]
        for pattern in patterns:
            value = re.sub(pattern, "", value)
        return re.sub(r"\n{3,}", "\n\n", value)

    cleaned = _scrub_inline_markers(cleaned).strip()
    return cleaned


def _safe_header_payload(raw_value: Optional[str]) -> Dict[str, Any]:
    if not raw_value:
        return {}
    text_value = str(raw_value or "").strip()
    if not text_value:
        return {}

    def _attempt_json(candidate: bytes) -> Optional[Dict[str, Any]]:
        try:
            parsed = json.loads(candidate.decode("utf-8"))
        except Exception:
            return None
        return parsed if isinstance(parsed, dict) else {"value": parsed}

    direct = _attempt_json(text_value.encode("utf-8"))
    if direct is not None:
        return direct

    try:
        decoded = base64.b64decode(text_value)
    except Exception:
        return {}

    for candidate in (decoded,):
        parsed = _attempt_json(candidate)
        if parsed is not None:
            return parsed

    try:
        inflated = zlib.decompress(decoded)
        parsed = _attempt_json(inflated)
        if parsed is not None:
            return parsed
    except Exception:
        pass

    return {}


def _collect_request_hints(flask_request) -> Dict[str, Any]:
    hints: Dict[str, Any] = {}
    if not hasattr(flask_request, "headers"):
        return hints

    header_map = {
        "x-ask2-hints": "hints",
        "x-ask2-meta": "meta",
        "x-ask2-routing": "routing",
    }

    for header_name, target_key in header_map.items():
        value = flask_request.headers.get(header_name)
        payload = _safe_header_payload(value)
        if payload:
            hints[target_key] = payload

    return hints


def _extract_top_similarity(contexts: Optional[list]) -> Optional[float]:
    if not contexts:
        return None
    candidate = contexts[0]
    if not isinstance(candidate, dict):
        return None
    if candidate.get("score") is not None:
        try:
            return max(0.0, min(1.0, float(candidate["score"])))
        except (TypeError, ValueError):
            pass
    for key in ("similarity", "confidence"):
        if candidate.get(key) is not None:
            try:
                return max(0.0, min(1.0, float(candidate[key])))
            except (TypeError, ValueError):
                continue
    distance = candidate.get("dist") or candidate.get("distance")
    return compute_similarity(distance)


def _below_similarity_floor(score: Optional[float]) -> bool:
    if SIMILARITY_FLOOR_MODE == "off":
        return False
    if score is None:
        return True
    try:
        return float(score) < float(SIMILARITY_FLOOR)
    except (TypeError, ValueError):
        return True


def _call_route_ask2_facade(
    question: str,
    k_value,
    *,
    client_ip: Optional[str] = None,
    header_hints: Optional[Dict[str, Any]] = None,
):
    """Invoke the smart router with graceful fallbacks.

    Always returns ``(payload, 200)`` with a non-empty answer, list sources, and
    meta containing ``routing``, ``k``, and ``latency_ms``.
    """

    sanitized_k = _sanitize_meta_k(k_value)
    question_text = (question or "").strip()
    started_at = time.perf_counter()

    def _finalize(
        payload: Optional[dict],
        *,
        routing: str,
        answer_override: Optional[str] = None,
        extra_meta: Optional[dict] = None,
        intent_label: str = "qa",
        retrieval_skipped: bool = False,
        include_contexts: bool = True,
    ):
        latency_ms = int((time.perf_counter() - started_at) * 1000)

        data = payload if isinstance(payload, dict) else {}
        answer_value = answer_override
        if answer_value is None:
            answer_candidate = data.get("answer") if isinstance(data, dict) else None
            answer_value = str(answer_candidate) if answer_candidate is not None else ""

        contexts = data.get("contexts") if isinstance(data, dict) else None
        if not isinstance(contexts, list):
            contexts = []

        sources_raw = data.get("sources") if isinstance(data, dict) else None
        if isinstance(sources_raw, list):
            sources_list = sources_raw
        else:
            sources_list = []

        meta_raw = data.get("meta") if isinstance(data, dict) else None
        meta_dict = dict(meta_raw) if isinstance(meta_raw, dict) else {}
        if extra_meta:
            meta_dict.update(extra_meta)
        meta_dict.setdefault("inline_sources_enabled", _INLINE_SOURCES_ENABLED)
        meta_dict.setdefault("small_talk_enabled", _SMALL_TALK_ENABLED)
        meta_dict["routing"] = routing
        meta_dict["k"] = sanitized_k
        meta_dict["latency_ms"] = latency_ms
        if header_hints:
            meta_dict.setdefault("request_hints", header_hints)

        top_similarity = _extract_top_similarity(contexts)
        floor_decision = "ok"
        allow_contexts = include_contexts

        if allow_contexts:
            if contexts:
                if (
                    top_similarity is not None
                    and SIMILARITY_FLOOR_MODE != "off"
                    and top_similarity < SIMILARITY_FLOOR
                ):
                    floor_decision = "below_floor"
                    meta_dict.setdefault("floor_warning", True)
                else:
                    floor_decision = "ok"
            else:
                if SIMILARITY_FLOOR_MODE == "enforce":
                    floor_decision = "below_floor"
                    meta_dict.setdefault("floor_warning", True)

        normalized_answer = _ensure_non_empty_answer(
            answer_value, fallback=DEFAULT_EMPTY_ANSWER
        )
        normalized_answer = _strip_source_sections(normalized_answer)

        shaped = {
            "answer": normalized_answer,
            "sources": sources_list,
            "meta": meta_dict,
        }

        if allow_contexts and intent_label == "qa":
            shaped["contexts"] = contexts

        _LOGGER.info(
            "ask2_response intent=%s routing=%s top1=%s retrieval_skipped=%s floor_decision=%s",
            intent_label,
            routing,
            "{:.3f}".format(top_similarity) if isinstance(top_similarity, float) else "None",
            retrieval_skipped,
            floor_decision,
        )

        return shaped, 200

    if _is_small_talk_message(question_text):
        try:
            smalltalk_answer = smalltalk_response(question_text)
        except Exception:  # pragma: no cover - defensive fallback
            smalltalk_answer = None
        base_text = _coerce_small_talk_text(smalltalk_answer)
        answer_text = _build_small_talk_answer(base_text or None)
        payload = {"answer": answer_text, "sources": []}
        extra_meta = {"intent": "SMALL_TALK"}
        return _finalize(
            payload,
            routing="smalltalk",
            extra_meta=extra_meta,
            intent_label="small_talk",
            retrieval_skipped=True,
            include_contexts=False,
        )

    if (
        _gemini_run_pipeline is not None
        and _gemini_settings is not None
        and _gemini_settings.gemini_first_enabled
    ):
        try:
            payload = _gemini_run_pipeline(
                question_text, k=sanitized_k, client_ip=client_ip or "unknown"
            )
            if isinstance(payload, dict):
                payload.setdefault("meta", {})
            return _finalize(payload, routing="gemini_first")
        except _GeminiRateLimitError as exc:  # type: ignore[arg-type]
            message = "You’ve hit the current rate limit. Please retry in a few seconds."
            extra_meta = {
                "error": getattr(exc, "detail", "rate_limited"),
                "intent": "RATE_LIMIT",
            }
            return _finalize(
                {"sources": [], "contexts": []},
                routing="gemini_first",
                answer_override=message,
                extra_meta=extra_meta,
            )
        except _GeminiUnavailableError:  # type: ignore[arg-type]
            pass  # fall back to legacy router
        except Exception as exc:  # pragma: no cover - defensive logging
            _LOGGER.exception("Gemini-first pipeline failed; using legacy router", exc_info=exc)

    if callable(_route_ask2):
        try:
            shaped = _route_ask2(question_text, sanitized_k)
            if isinstance(shaped, dict):
                return _finalize(shaped, routing="legacy_router")
        except ValueError as exc:
            _LOGGER.warning("Legacy /ask2 router invalid hint; using fallback", exc_info=exc)
        except Exception as exc:  # pragma: no cover - defensive logging
            _LOGGER.exception("Legacy /ask2 router failed", exc_info=exc)

    fallback = {
        "answer": _ASK2_ROUTER_FALLBACK,
        "sources": [],
        "meta": {"error": "router_unavailable"},
        "contexts": [],
    }
    return _finalize(fallback, routing="router_unavailable")

EMBED_DIM = _EMBED_SETTINGS.expected_dimension
EMBED_MODEL_NAME = _EMBED_SETTINGS.model_name

try:
    _legacy_topk = int(os.getenv("FUSION_TOPK_BASE", str(RETRIEVAL_TOP_K)))
except ValueError:
    _legacy_topk = RETRIEVAL_TOP_K
FUSION_TOPK_BASE = max(RETRIEVAL_TOP_K, _legacy_topk)
FUSION_TOPK_MAX  = int(os.getenv("FUSION_TOPK_MAX", str(max(FUSION_TOPK_BASE * 3, 24))))
RRF_K            = int(os.getenv("RRF_K", "60"))
MMR_LAMBDA       = float(os.getenv("MMR_LAMBDA", "0.7"))
DOC_CAP          = int(os.getenv("DOC_CAP", "3"))
CHUNKS_MAX       = int(os.getenv("CHUNKS_MAX", "12"))
CITES_MAX        = int(os.getenv("CITES_MAX", "6"))
LATENCY_BUDGET_MS= int(os.getenv("LATENCY_BUDGET_MS", "1200"))
RETURN_TOP_AS_ANSWER = os.getenv("RETURN_TOP_AS_ANSWER","1") == "1"

app = Flask(__name__)


def embed(text: str):
    return embed_text(text, settings=_EMBED_SETTINGS)

META_KEYS = ("ROLE:", "TASK:", "PREVIOUS ANSWER", "QUESTION TYPE", "CONTEXT TITLES:", "buttons to click", "What would you like to explore?")
SOURCE_TAG_RE = re.compile(r"\[(?:S|s)\d+\]")

def normalize_question(q: str):
    q0 = (q or "").strip()
    changed = False
    if any(k in q0 for k in META_KEYS):
        changed = True
        m = re.findall(r'([A-Z][^?]{3,}\?)', q0, flags=re.S)
        if m:
            q1 = m[-1].strip()
        else:
            q1 = re.sub(r'(?mi)^(ROLE|TASK|PREVIOUS ANSWER|QUESTION TYPE|CONTEXT TITLES).*$','',q0)
            q1 = re.sub(r'buttons to click.*','',q1, flags=re.I)
            q1 = re.sub(r'\s+',' ', q1).strip()
        q0 = q1 or "help"
    return q0, changed

def detect_intent(q: str, ents):
    return scope_detect_intent(q, ents)


def extract_entities(q: str):
    return scope_extract_entities(q)[:5]

def make_variants(q: str, ents):
    vs=[q.strip()]
    qn=re.sub(r'\btech[-\s]?100\b','TECH100',q,flags=re.I)
    if qn!=q: vs.append(qn)
    vs.append(re.sub(r'[^\w\s]',' ',qn))
    seen=set(); out=[]
    for s in vs:
        s=s.strip()
        if s and s not in seen:
            seen.add(s); out.append(s)
    return out[:5]

def rrf_fuse(variant_results, k=RRF_K):
    from collections import defaultdict
    scores=defaultdict(float); bykey={}
    for res in variant_results:
        for rank,item in enumerate(res,1):
            key=(item.get("doc_id"),item.get("chunk_ix"))
            bykey[key]=item; scores[key]+=1.0/(k+rank)
    ranked=sorted(scores.items(), key=lambda kv: kv[1], reverse=True)
    return [bykey[k] for k,_ in ranked]

def _tok(s): 
    import re
    return set(re.findall(r'[A-Za-z0-9]{2,}', (s or "").lower()))

def mmr_select(cands, max_k=CHUNKS_MAX, lambda_=MMR_LAMBDA, per_doc=DOC_CAP):
    sel=[]; used=defaultdict(int)
    cand_tokens=[(_tok(c.get("chunk_text","")),i) for i,c in enumerate(cands)]
    while len(sel)<max_k and cands:
        best=None;best_score=-1;best_idx=None
        for idx,c in enumerate(cands):
            if used[c.get("doc_id")]>=per_doc: continue
            rel=1.0/(1.0+float(c.get("dist",0.0) or 0.0))
            if not sel: score=rel
            else:
                t_c=cand_tokens[idx][0]
                sim=max((len(t_c & _tok(s.get("chunk_text","")))/max(1,len(t_c|_tok(s.get("chunk_text","")))) for s in sel), default=0.0)
                score=lambda_*rel-(1.0-lambda_)*sim
            if score>best_score: best_score=score; best=c; best_idx=idx
        if best is None: break
        sel.append(best); used[best.get("doc_id")]+=1
        cands.pop(best_idx); cand_tokens.pop(best_idx)
    return sel

def retrieve(q: str, *, explicit_filters: Optional[Dict[str, str]] = None):
    ents = extract_entities(q)
    scope = infer_scope(q, explicit_filters=explicit_filters or {}, entities=ents)
    variants = make_variants(q, ents)
    topk = FUSION_TOPK_BASE
    per_variant = []
    filters = scope.applied_filters or {}

    for v in variants:
        vec = embed(v)
        if _top_k_by_vector is None:
            rows = []
        else:
            rows = _top_k_by_vector(vec, max(1, topk), filters=filters)
        per_variant.append(rows)

    fused = rrf_fuse(per_variant, k=RRF_K)
    if len(fused) < CHUNKS_MAX // 2 and topk < FUSION_TOPK_MAX:
        topk = min(FUSION_TOPK_MAX, topk * 2)
        per_variant = []
        for v in variants:
            vec = embed(v)
            if _top_k_by_vector is None:
                rows = []
            else:
                rows = _top_k_by_vector(vec, max(1, topk), filters=filters)
            per_variant.append(rows)
        fused = rrf_fuse(per_variant, k=RRF_K)

    fused = mmr_select(fused[: max(32, FUSION_TOPK_MAX)], max_k=CHUNKS_MAX, lambda_=MMR_LAMBDA, per_doc=DOC_CAP)
    fused = dedupe_contexts(fused)

    scope_payload = {
        "label": scope.label,
        "source_types": list(scope.source_types),
        "company": scope.company,
        "filters": {k: list(v) for k, v in (scope.applied_filters or {}).items()},
    }

    return {"entities": ents, "variants": variants, "chunks": fused, "k": topk, "scope": scope_payload}

def extract_quotes(chunks, limit_words=60):
    quotes=[]; total=0
    for i,c in enumerate(chunks,1):
        txt=(c.get("chunk_text") or "").strip()
        if not txt: continue
        parts=re.split(r'(?<=[.!?])\s+', txt)
        for p in parts[:2]:
            w=len(p.split())
            if w==0: continue
            if total + w > limit_words: break
            quotes.append((i, p.strip())); total+=w
        if total>=limit_words: break
    return quotes

def find_first(chunks, key):
    for c in chunks:
        t=(c.get("title") or "").lower()
        if key in t: return c
    return None

def parse_rank(chunk):
    if not chunk: return None
    t=(chunk.get("chunk_text") or "") + " " + (chunk.get("title") or "")
    m=re.search(r'\brank\s*(?:is\s*)?(?:#\s*)?(\d{1,3})\b', t, flags=re.I)
    if m: return m.group(1)
    if re.search(r'\branks?\s*first\b', t, flags=re.I): return "1"
    if re.search(r'\branks?\s*second\b', t, flags=re.I): return "2"
    if re.search(r'\branks?\s*third\b', t, flags=re.I): return "3"
    return None

def parse_asof(chunk):
    if not chunk: return None
    txt=(chunk.get("chunk_text") or "")
    m=re.search(r'(20\d{2}[-/]\d{2}|20\d{2}-\d{2}-\d{2}|[A-Za-z]{3,9}\s+20\d{2})', txt)
    return m.group(1) if m else None

def _collect_sources(chunks, maxn=CITES_MAX):
    seen=set(); collected=[]
    for c in chunks:
        title=(c.get("title") or "").strip()
        url=(c.get("source_url") or "").strip()
        if not title and not url:
            continue
        key=(title.lower(), url.lower())
        if key in seen:
            continue
        seen.add(key)
        collected.append({
            "title": title or (url or "Source"),
            "url": url,
        })
        if len(collected) >= maxn:
            break
    return collected

def sources_block(chunks, maxn=CITES_MAX):
    return [c["title"] for c in _collect_sources(chunks, maxn)]

def sources_detailed(chunks, maxn=CITES_MAX):
    return _collect_sources(chunks, maxn)

def _strip_source_refs(text: str) -> str:
    cleaned = SOURCE_TAG_RE.sub("", text or "")
    cleaned = re.sub(r"\s+", " ", cleaned).strip()
    return cleaned

def _chunk_snippets_for_llm(chunks, limit=5, max_chars=360):
    prepared=[]
    for idx, c in enumerate(chunks):
        raw=(c.get("chunk_text") or "").strip()
        if not raw:
            continue
        snippet=re.sub(r"\s+", " ", raw)
        if max_chars and len(snippet) > max_chars:
            snippet=snippet[:max_chars].rsplit(" ", 1)[0].strip()
        title=(c.get("title") or "").strip()
        label=title if title else f"Snippet {idx+1}"
        prepared.append((label, snippet))
        if len(prepared) >= limit:
            break
    return prepared

def _tailor_with_gemini(question, intent, baseline, chunks, sources):
    if not baseline or not _gemini_generate:
        return baseline
    snippets=_chunk_snippets_for_llm(chunks)
    if not snippets:
        return baseline
    context_blob="\n".join(f"- {label}: {text}" for label, text in snippets)
    context_payload=[{"title": label, "snippet": text} for label, text in snippets]
    source_summary=", ".join(s.get("title", "") for s in sources[:3] if s.get("title")) if sources else ""
    prompt_parts = [
        "You are the SustainaCore Assistant. Rewrite the baseline answer so it stays factual but sounds conversational and helpful.\n",
        f"Question: {question.strip()}\n",
        f"Intent: {intent}\n",
        "Baseline answer (preserve facts and direct conclusions):\n",
        _strip_source_refs(baseline) + "\n\n",
        "Evidence excerpts:\n",
        context_blob + "\n\n",
    ]
    if source_summary:
        prompt_parts.append(f"Key sources: {source_summary}\n")
    prompt_parts.extend([
        "Guidelines:\n",
        "- Start with a sentence that answers the question directly.\n",
        "- Refer to the evidence naturally; do not use bracketed citations like [S1].\n",
        "- Keep the tone professional, friendly, and under 130 words.\n",
        "- Admit when information is missing.\n",
        "- Do not fabricate content beyond the excerpts.\n",
        "- End before the Sources section; the system will append sources.",
    ])
    prompt="".join(prompt_parts)
    try:
        candidate=_gemini_generate(prompt, context=context_payload) or ""
    except Exception:
        return baseline
    candidate=candidate.strip()
    if not candidate:
        return baseline
    return candidate

def compose_overview(entity, chunks, quotes):
    mem=find_first(chunks,"membership")
    rank=find_first(chunks,"rank")
    rnk=parse_rank(rank)
    asof=parse_asof(mem) or parse_asof(rank)
    lines=[]
    if mem: lines.append(f"TECH100 membership: Yes{f' (as of {asof})' if asof else ''}.")
    else:   lines.append("TECH100 membership: Not found in retrieved membership list.")
    if rnk: lines.append(f"Latest rank: {rnk}.")
    src=sources_detailed(chunks)
    heading=f"{entity}: overview from SustainaCore’s knowledge base"
    details="\n".join("- "+w for w in lines)
    body="\n".join(filter(None, [heading, details])).strip()
    return body, src

def compose_answer_baseline(intent, q, entities, chunks, quotes):
    if intent=="about":
        text=("SustainaCore Assistant helps you explore the TECH100 AI Governance & Ethics Index and related ESG/AI sources.\n"
              "- Ask about a company’s TECH100 membership or latest rank.\n"
              "- Request a quick AI & ESG snapshot for any TECH100 company.\n"
              "- Data comes from Oracle Autonomous DB + Vector Search.\n")
        return text, "about", []
    if intent=="overview" and entities:
        overview_text, overview_sources = compose_overview(entities[0], chunks, quotes)
        return overview_text, "overview", overview_sources
    if intent in ("membership","rank") and entities:
        mem=find_first(chunks,"membership") if intent=="membership" else None
        rank=find_first(chunks,"rank")
        rnk=parse_rank(rank)
        asof=parse_asof(mem) or parse_asof(rank)
        lines=[]
        if intent=="membership":
            if mem: lines.append(f"Yes — {entities[0]} is in TECH100{f' (as of {asof})' if asof else ''}.")
            else:   lines.append(f"No evidence of {entities[0]} in TECH100 from retrieved membership context.")
        if intent=="rank":
            if rnk: lines.append(f"{entities[0]} latest TECH100 rank: {rnk}.")
            else:   lines.append("No clear rank found in retrieved context.")
        body="\n".join(lines).strip()
        return body, intent, sources_detailed(chunks)
    head="Here’s the best supported answer from the retrieved sources."
    body=head
    if chunks:
        bullets=[]
        for chunk in chunks[:4]:
            snippet=(chunk.get("chunk_text") or "").strip()
            if not snippet:
                continue
            sentence=snippet.split("\n")[0].strip()
            if not sentence:
                continue
            if len(sentence) > 220:
                sentence=sentence[:217].rsplit(" ",1)[0].strip()+"…"
            bullets.append(f"- {sentence}")
        if bullets:
            body=head+"\n"+"\n".join(bullets)
    return body, "general", sources_detailed(chunks)

def compose_answer(intent, q, entities, chunks, quotes):
    baseline, shape, sources = compose_answer_baseline(intent, q, entities, chunks, quotes)
    tailored = _tailor_with_gemini(q, intent, baseline, chunks, sources) if intent != "about" else baseline
    answer = tailored or baseline
    return answer, shape, sources
class NormalizeMiddleware:
    def __init__(self, app):
        self.app = app
    def __call__(self, environ, start_response):
        # No-op (Ask2 orchestrator removed)
        return self.app(environ, start_response)

class OrchestrateMiddleware:
    def __init__(self, app): self.app=app
    def __call__(self, environ, start_response):
        path=environ.get("PATH_INFO",""); method=(environ.get("REQUEST_METHOD") or "GET").upper()
        if not (path=="/ask" and method=="POST"):
            return self.app(environ, start_response)

        import io as _io
        try:
            size=int(environ.get("CONTENT_LENGTH") or "0")
            # Ask2 orchestrator disabled
            pass
        except Exception:
            size=0
            pass
        body=environ["wsgi.input"].read(size) if size>0 else b""
        try:
            req=json.loads(body.decode("utf-8") or "{}")
            # Ask2 orchestrator disabled
            pass
        except Exception:
            req={}
            pass
        q=(req.get("question") or req.get("q") or "").strip()
        if not q:
            return self.app(environ, start_response)

        t0=time.time()
        retrieval=retrieve(q)
        entities=retrieval["entities"]
        chunks=retrieval["chunks"]
        quotes=extract_quotes(chunks, limit_words=60)
        intent=detect_intent(q, entities)

        def _ctx_has_entity(ctx, normalized_ent):
            if not normalized_ent:
                return False
            title = ctx.get("title") or ""
            text = (
                ctx.get("chunk_text")
                or ctx.get("text")
                or ctx.get("content")
                or ctx.get("summary")
                or ""
            )
            return _fuzzy_contains(title, normalized_ent) or _fuzzy_contains(text, normalized_ent)

        normalized_entity = ""
        if entities:
            normalized_entity = _normalize_company_name(
                _canonicalize_question_entity(entities[0])
            )

        membership_hit = False
        if chunks and normalized_entity:
            for ctx in chunks:
                title = ctx.get("title") or ""
                if "Membership › TECH100" in title and _fuzzy_contains(title, normalized_entity):
                    membership_hit = True
                    break

        chunks_ok = bool(chunks)
        if normalized_entity:
            chunks_ok = any(_ctx_has_entity(ctx, normalized_entity) for ctx in chunks)
            if not chunks_ok and membership_hit:
                chunks_ok = True

        if (not chunks) or not chunks_ok:
            ans=("I couldn’t find that in SustainaCore’s knowledge base.\n"
                 "- Scope: TECH100 companies and ESG/AI governance sources.\n"
                 "- Tip: try a company name or ask about TECH100 membership or latest rank.")
            payload={"answer": ans, "contexts": chunks, "mode":"simple", "sources": []}
            data=json.dumps(payload, ensure_ascii=False).encode("utf-8")
            hdrs=[("Content-Type","application/json"),
                  ("X-Intent", intent), ("X-K", str(retrieval["k"])),
                  ("X-RRF","on"), ("X-MMR", str(MMR_LAMBDA)),
                  ("X-Loops","1"), ("X-BudgetMs", str(int((time.time()-t0)*1000))),
                  ("X-Answer-Shape","not-found"), ("Content-Length", str(len(data)))]
            start_response("200 OK", hdrs)
            return [data]

        answer, shape, sources_out = compose_answer(intent, q, entities, chunks, quotes)
        if answer:
            cleaned_answer, stripped_flag = _strip_scaffold(answer)
            if stripped_flag and cleaned_answer:
                answer = cleaned_answer
        payload={"answer": answer, "contexts": chunks, "mode":"simple", "sources": sources_out}
        data=json.dumps(payload, ensure_ascii=False).encode("utf-8")
        hdrs=[("Content-Type","application/json"),
              ("X-Intent", intent), ("X-K", str(retrieval["k"])),
              ("X-RRF","on"), ("X-MMR", str(MMR_LAMBDA)),
              ("X-Loops","1"), ("X-BudgetMs", str(int((time.time()-t0)*1000))),
              ("X-Answer-Shape", shape), ("Content-Length", str(len(data)))]
        start_response("200 OK", hdrs)
        return [data]

@app.route("/healthz")
def healthz():
    return jsonify({"ok": True, "ts": time.time()})


@app.route("/readyz")
def readyz():
    if _top_k_by_vector is None:
        message = "vector_search_unavailable"
        _READINESS_LOGGER.error("Readiness probe failed: %s", message)
        return jsonify({"ok": False, "error": message}), 503

    try:
        vec = embed("sustainacore readiness probe")
        rows = _top_k_by_vector(vec, max(1, RETRIEVAL_TOP_K))
    except Exception as exc:  # pragma: no cover - defensive logging
        _READINESS_LOGGER.error("Readiness probe failed", exc_info=exc)
        return jsonify({"ok": False, "error": str(exc)}), 503

    _READINESS_LOGGER.info(
        "Readiness probe succeeded",
        extra={"rows": len(rows), "scoping": RETRIEVAL_SCOPING_ENABLED},
    )
    return jsonify({"ok": True, "rows": len(rows)}), 200


@app.route("/ask", methods=["POST"])
def ask():
    try:
        body = request.get_json(force=True) or {}
        q = (body.get("question") or body.get("q") or "").strip()
        if not q: return jsonify({"error":"question is required"}), 400
        vec = embed(q)
        if _top_k_by_vector is None:
            rows = []
        else:
            rows = _top_k_by_vector(vec, max(1, FUSION_TOPK_BASE))
        ans = rows[0]["chunk_text"] if rows else "No context found."
        if RETURN_TOP_AS_ANSWER:
            return jsonify({"answer": ans, "contexts": rows, "mode":"simple"})
        else:
            return jsonify({"answer": "No generator configured.", "contexts": rows, "mode":"simple"})
    except Exception as e:
        return jsonify({"error": str(e)}), 500

# Install middlewares
app.wsgi_app = NormalizeMiddleware(app.wsgi_app)
app.wsgi_app = OrchestrateMiddleware(app.wsgi_app)

if __name__ == "__main__":
    app.run(host="0.0.0.0", port=8080)


# --- Multi-Hit Orchestrator (RRF+MMR, in-process) ---
import io as _io, json as _json, re as _re, time as _time
from collections import defaultdict as _dd

def _norm_q(q: str) -> str:
    q = (q or "").strip()
    # strip UI prompt/buttons
    q = _re.sub(r'(?is)what would you like to explore\?.*$', '', q).strip()
    # strip scaffold spillovers
    q = _re.sub(r'(?m)^(ROLE|TASK|PREVIOUS ANSWER|QUESTION TYPE).*$', '', q).strip()
    # collapse whitespace
    q = _re.sub(r'\s+', ' ', q)
    return q[:400]

def _intent(q: str) -> str:
    s = q.lower()
    if any(w in s for w in ('member','constituent','included','in the tech100','in tech 100')): return 'membership'
    if 'rank' in s: return 'rank'
    if any(w in s for w in ('compare','versus','vs ')): return 'compare'
    if any(w in s for w in ('what is','define','definition')): return 'definition'
    return 'general'

def _variants(q: str):
    s = q.strip()
    v = [s]
    # light paraphrases (cheap)
    v.append(_re.sub(r'\bmember(ship)?\b', 'constituent', s, flags=_re.I))
    v.append(_re.sub(r'\btech ?100\b', 'TECH100', s, flags=_re.I))
    v = [x for i,x in enumerate(v) if x and x not in v[:i]]
    return v[:4]

def _call_downstream_wsgipost(app, body: bytes, extra_headers=None):
    # Build a fresh WSGI environ and call the next app in stack directly (no network)
    env = {
        'REQUEST_METHOD':'POST',
        'PATH_INFO':'/ask',
        'SERVER_NAME':'localhost','SERVER_PORT':'8080','SERVER_PROTOCOL':'HTTP/1.1',
        'wsgi.version':(1,0),'wsgi.url_scheme':'http','wsgi.input':_io.BytesIO(body),
        'CONTENT_TYPE':'application/json','CONTENT_LENGTH':str(len(body)),
    }
    if extra_headers:
        for k,v in extra_headers.items():
            env['HTTP_'+k.upper().replace('-','_')] = v
    status_headers = {}
    def _start_response(status, headers, exc_info=None):
        status_headers['status']=status; status_headers['headers']=headers; return lambda x: None
    chunks = []
    for chunk in app(env, _start_response):
        chunks.append(chunk)
    raw = b''.join(chunks)
    try:
        data = _json.loads(raw.decode('utf-8','ignore'))
    except Exception:
        data = {'raw': raw[:4096].decode('utf-8','ignore')}
    headers = list(status_headers.get('headers', []) or [])
    return status_headers.get('status', '200 OK'), headers, data

def _rrf(fused_lists):
    # fused_lists: [ [ctx, ctx, ...], [ctx...], ... ]
    scores = _dd(float)
    keyf  = lambda c: (c.get('doc_id'), c.get('chunk_ix'))
    for lst in fused_lists:
        for rank, ctx in enumerate(lst, start=1):
            scores[keyf(ctx)] += 1.0/(60.0 + rank)  # RRF with k=60 (stable)
    # unique by (doc_id, chunk_ix)
    seen=set(); fused=[]
    for lst in fused_lists:
        for ctx in lst:
            k=keyf(ctx)
            if k in seen: continue
            seen.add(k); ctx = dict(ctx); ctx['_rrf']=scores[k]; fused.append(ctx)
    fused.sort(key=lambda c: c.get('_rrf',0.0), reverse=True)
    return fused

def _mmr_select(candidates, max_n=12, lam=0.7):
    # diversity by title/doc_id; use rrf score as relevance; jaccard on titles for diversity
    def toks(t): 
        return set(_re.findall(r'[a-z0-9]+', (t or '').lower()))
    selected=[]; selected_toks=[]
    pool = list(candidates)
    while pool and len(selected)<max_n:
        best=None; best_score=-1
        for c in pool:
            rel = c.get('_rrf',0.0)
            ct  = toks(c.get('title') or '')
            if not selected:
                score = rel
            else:
                sim = max((len(ct & st)/(len(ct|st) or 1) for st in selected_toks), default=0.0)
                score = lam*rel - (1-lam)*sim
            if score>best_score: best_score=score; best=c
        selected.append(best); selected_toks.append(toks(best.get('title') or ''))
        pool = [c for c in pool if c is not best]
    return selected

def _compose(q, intent, picks):
    # cheap, deterministic scaffold + tiny quote-then-summarize from the chosen chunks
    def cite(i): return f"[S{i+1}]"
    bullets=[]
    for i,c in enumerate(picks[:4]):
        txt=(c.get('chunk_text') or '').strip()
        # short slice (<=120 chars)
        snippet = _re.sub(r'\s+',' ', txt)[:120].rstrip(' ,.;:')
        if snippet: bullets.append(f"{cite(i)} {snippet}")
    sources=[]
    for i,c in enumerate(picks):
        t = (c.get('title') or '').strip()
        su = (c.get('source_url') or '').strip()
        if t or su: sources.append(f"{cite(i)} {t or su}")
    head=""
    s = q.lower()
    if intent=='membership':
        found = any('membership' in (c.get('title') or '').lower() or 'index' in (c.get('title') or '').lower() for c in picks)
        head = ("Yes — appears in the TECH100 AI Governance & Ethics Index." if found else
                "Not found in the retrieved TECH100 membership set.")
    elif intent=='rank':
        head = "Latest TECH100 rank: see sources below."
    elif intent=='definition':
        head = "Here’s the concise definition from SustainaCore’s corpus."
    else:
        head = "Here’s the best supported answer from the retrieved sources."
    out = head
    if bullets:
        out += "\n" + "\n".join(f"- {b}" for b in bullets[:4])
    if sources:
        out += "\nSources: " + "; ".join(sources[:6])
    return out

class MultiHitOrchestrator:
    def __init__(self, app):
        self.app = app

    def __call__(self, environ, start_response):
        if (environ.get('HTTP_X_ORCH') or '').lower() == 'bypass':
            return self.app(environ, start_response)
        if environ.get('PATH_INFO') != '/ask' or (environ.get('REQUEST_METHOD') or '').upper() != 'POST':
            return self.app(environ, start_response)

        try:
            size = int(environ.get('CONTENT_LENGTH') or '0')
        except Exception:
            size = 0
        body = environ.get('wsgi.input', _io.BytesIO()).read(size) if size > 0 else b'{}'
        environ['wsgi.input'] = _io.BytesIO(body)

        try:
            payload = _json.loads(body.decode('utf-8', 'ignore')) if body else {}
        except Exception:
            payload = {}

        question_raw = _norm_q(str(payload.get('question') or ''))
        if not question_raw:
            return self._forward(body, start_response, label='pass')

        try:
            return self._handle_multihit(question_raw, payload, body, start_response)
        except Exception as exc:  # pragma: no cover - defensive fallback
            _MULTI_LOGGER.exception("MultiHit orchestrator error", exc_info=exc)
            return self._forward(body, start_response, label='error')

    def _forward(self, body: bytes, start_response, label: str):
        status, headers, data = _call_downstream_wsgipost(self.app, body, {'X-Orch': 'bypass'})
        header_list = [(k, v) for (k, v) in (headers or []) if str(k).lower() != 'content-length']
        header_list.append(('X-Orch', label))
        resp = _json.dumps(data, ensure_ascii=False).encode('utf-8')
        header_list.append(('Content-Length', str(len(resp))))
        start_response(status, header_list)
        return [resp]

    def _handle_multihit(self, question_raw: str, payload: Dict[str, Any], body: bytes, start_response):
        intent = _intent(question_raw)
        variants = _variants(question_raw)
        k_plan = [8, 16, 24]
        fused_lists = []
        total_hits = 0
        budget_ms = int(os.environ.get('ORCH_BUDGET_MS', '1200'))
        started = _time.time()

        for variant in variants:
            for k in k_plan:
                if (_time.time() - started) * 1000 > budget_ms:
                    break
                hit_payload = {'question': variant, 'top_k': k}
                raw = _json.dumps(hit_payload).encode('utf-8')
                status, headers, data = _call_downstream_wsgipost(self.app, raw, {'X-Orch': 'bypass'})
                if not status.startswith('2'):
                    raise RuntimeError(f"downstream status {status}")
                ctxs = data.get('contexts') if isinstance(data, dict) else None
                if isinstance(ctxs, list) and ctxs:
                    fused_lists.append(ctxs[:k])
                total_hits += 1
            if (_time.time() - started) * 1000 > budget_ms:
                break

        if not fused_lists:
            fallback = {'question': question_raw, 'top_k': payload.get('top_k', 8)}
            raw = _json.dumps(fallback).encode('utf-8')
            status, headers, data = _call_downstream_wsgipost(self.app, raw, {'X-Orch': 'bypass'})
            header_list = [(k, v) for (k, v) in (headers or []) if str(k).lower() != 'content-length']
            header_list.extend([('X-Intent', intent), ('X-Orch', 'fallback'), ('X-Hits', str(total_hits))])
            resp = _json.dumps(data, ensure_ascii=False).encode('utf-8')
            header_list.append(('Content-Length', str(len(resp))))
            start_response(status, header_list)
            return [resp]

        fused = _rrf(fused_lists)
        picks = _mmr_select(fused, max_n=12, lam=0.7)
        answer = _compose(question_raw, intent, picks)

        out = {'answer': answer, 'contexts': picks, 'mode': 'simple'}
        latency_ms = int((_time.time() - started) * 1000)
        headers = [
            ('Content-Type', 'application/json'),
            ('X-Intent', intent),
            ('X-RRF', 'on'),
            ('X-MMR', '0.7'),
            ('X-Hits', str(total_hits)),
            ('X-BudgetMs', str(latency_ms)),
        ]
        resp = _json.dumps(out, ensure_ascii=False).encode('utf-8')
        headers.append(('Content-Length', str(len(resp))))
        start_response('200 OK', headers)
        return [resp]

# Install orchestrator at the very top of the stack
try:
    app.wsgi_app = MultiHitOrchestrator(app.wsgi_app)
except Exception as _e:
    # If something unexpected happens, do nothing (safe no-op)
    pass
# --- End Multi-Hit Orchestrator ---




# --- multihit orchestrator loader (idempotent) ---
try:
    import importlib
    om = importlib.import_module("orchestrator_mw")

    # Get classes defensively
    Normalize = getattr(om, "NormalizeMiddleware", None) or getattr(om, "NormalizeMid", None)
    Orchestrator = getattr(om, "OrchestratorMiddleware", None) or getattr(om, "OrchestrateMiddleware", None)

    if Normalize and Orchestrator:
        # Order: Normalize OUTSIDE (runs first), then Orchestrator
        app.wsgi_app = Orchestrator(app.wsgi_app)
        app.wsgi_app = Normalize(app.wsgi_app)
        try:
            app.config["SMART_ORCH"] = True
        except Exception:
            pass
except Exception as _e:
    # Fail closed if anything goes wrong
    try:
        import logging
        logging.getLogger(__name__).exception(_e)
    except Exception:
        pass

# --- auto-appended by APPLY_NOSUGGEST.sh ---
try:
    from nosuggest_mw import NoSuggestMiddleware  # noqa: E402
    app.wsgi_app = NoSuggestMiddleware(app.wsgi_app)
except Exception as _e:
    import logging as _lg  # noqa: E402
    _lg.getLogger(__name__).exception("NoSuggestMiddleware install error: %s", _e)
# --- end auto append ---

# --- Smalltalk WSGI wrapper (auto-added v4) ---
try:
    from smalltalk_wsgi import SmalltalkMiddleware
    app.wsgi_app = SmalltalkMiddleware(app.wsgi_app)
except Exception:
    pass
# --- End Smalltalk WSGI wrapper ---

# --- ask2 CORS wrapper ---
try:
    from ask2_cors_mw import CORSReflectMiddleware
    _ASK2_ALLOWED_ORIGINS = [
        "https://sustainacore.org",
        "https://www.sustainacore.org",
        "https://ai.sustainacore.org",
        "https://apex.oracle.com",
    ]
    app.wsgi_app = CORSReflectMiddleware(app.wsgi_app, allowed_origins=_ASK2_ALLOWED_ORIGINS)
except Exception as _e:
    # Fail-safe: never break the API if CORS wrapper import fails
    pass
# --- end ask2 CORS wrapper ---










# --- ask2 LLM orchestrator wrapper ---
try:
    # Ask2 orchestrator disabled (Gemini-first path)
    pass
except Exception:
    pass
# --- end ask2 LLM orchestrator wrapper ---

# register ask2_direct route
try:
    import route_direct
    route_direct.register(app)
except Exception as e:
    print("route_direct register failed:", e)

# register ask2_simple route\ntry:\n    import route_simple; route_simple.register(app)\n    print("ask2_simple route registered")\nexcept Exception as e:\n    print("route_simple register failed:", e)\n

# register ask2_simple route\ntry:\n    import route_simple; route_simple.register(app)\n    print("ask2_simple route registered")\nexcept Exception as e:\n    print("route_simple register failed:", e)\n

# register ask2_simple route\ntry:\n    import route_simple; route_simple.register(app)\n    print("ask2_simple route registered")\nexcept Exception as e:\n    print("route_simple register failed:", e)\n

def _is_insufficient(shaped: Optional[Dict[str, Any]]) -> bool:
    """Return True when the pipeline output needs legacy fallback."""

    if not isinstance(shaped, dict):
        return True

    answer = (shaped.get("answer") or "").strip()
    contexts = shaped.get("contexts")
    if not isinstance(contexts, list):
        contexts = []

    if contexts and answer:
        fallback_markers = {
            DEFAULT_EMPTY_ANSWER.strip().lower(),
            INSUFFICIENT_CONTEXT_MESSAGE.strip().lower(),
        }
        router_fallback = (_ASK2_ROUTER_FALLBACK or "").strip().lower()
        if router_fallback:
            fallback_markers.add(router_fallback)
        if answer.strip().lower() not in fallback_markers:
            return False
    return True


@app.route('/ask2', methods=['GET', 'POST'])
def ask2():
    if request.method == 'POST':
        data = request.get_json(silent=True) or {}
        q_raw = data.get('q') or data.get('question') or data.get('text')
        k_value = data.get('k') or data.get('top_k') or data.get('limit')
    else:
        args = request.args
        q_raw = args.get('q') or args.get('question') or args.get('text')
        k_value = args.get('k') or args.get('top_k') or args.get('limit')

    question = q_raw.strip() if isinstance(q_raw, str) else ''
    try:
        k_eff = int(k_value) if k_value is not None else 4
    except Exception:
        k_eff = 4
    if k_eff < 1:
        k_eff = 1
    if k_eff > 10:
        k_eff = 10

    header_hints = _collect_request_hints(request)

    if (
        _ASK2_ENABLE_SMALLTALK
        and callable(_router_is_smalltalk)
        and callable(_route_ask2)
        and question
    ):
        try:
            if _router_is_smalltalk(question):
                routed = _route_ask2(question, k_eff)
                if isinstance(routed, dict):
                    routed_meta = routed.get("meta") if isinstance(routed.get("meta"), dict) else {}
                    meta = dict(routed_meta)
                    meta.setdefault("routing", "smalltalk")
                    if header_hints:
                        meta.setdefault("request_hints", header_hints)
                    answer_text = _strip_source_sections((routed.get("answer") or "").strip())
                    payload = {
                        "answer": answer_text,
                        "sources": [],
                        "contexts": [],
                        "meta": meta,
                    }
                    return jsonify(payload), 200
        except Exception as exc:  # pragma: no cover - defensive logging
            _LOGGER.debug("smalltalk routing failed; continuing pipeline", exc_info=exc)

    forwarded = request.headers.get('X-Forwarded-For', '')
    client_ip = (
        forwarded.split(',')[0].strip()
        if forwarded
        else (request.remote_addr or 'unknown')
    )
    try:
<<<<<<< HEAD
        shaped, _status = ask2_pipeline_first(question, k_eff, client_ip=client_ip)
    except Exception as exc:
        _LOGGER.exception('ask2_pipeline_first_failed', exc_info=exc)
        shaped = {}

    shaped = shaped if isinstance(shaped, dict) else {}
    answer_val = _strip_source_sections(str(shaped.get('answer') or '')).strip()
    contexts_val = shaped.get('contexts') if isinstance(shaped.get('contexts'), list) else []
    sources_val = shaped.get('sources') if isinstance(shaped.get('sources'), list) else []
    meta_val = shaped.get('meta') if isinstance(shaped.get('meta'), dict) else {}
    meta_val.setdefault('routing', 'gemini_first')
    normalized_pipeline = {
        'answer': answer_val,
        'sources': sources_val,
        'contexts': contexts_val,
        'meta': meta_val,
    }

    if contexts_val:
        response = jsonify(normalized_pipeline)
        response.headers['X-Orch'] = 'pass'
        response.headers['X-Orig'] = '1'
        return response, 200
=======
        shaped, status = ask2_pipeline_first(question, k_eff, client_ip=client_ip)
    except Exception as exc:
        shaped = {
            "answer": "",
            "sources": [],
            "contexts": [],
            "meta": {"routing": "gemini_first_fail", "error": str(exc)},
        }
        status = 599

    contexts_raw = shaped.get("contexts") if isinstance(shaped, dict) else []
    contexts_list: list = contexts_raw if isinstance(contexts_raw, list) else []
    normalized_contexts: list = []
    for entry in contexts_list:
        if not isinstance(entry, dict):
            continue
        candidate = dict(entry)
        url_value = candidate.get("source_url") or candidate.get("url") or ""
        candidate.setdefault("source_url", url_value)
        normalized_contexts.append(candidate)

    deduped_contexts = dedupe_contexts(normalized_contexts) if normalized_contexts else []
    has_contexts = status == 200 and bool(deduped_contexts)

    if has_contexts:
        answer = _strip_source_sections((shaped.get("answer") or "").strip())
        meta_raw = shaped.get("meta") if isinstance(shaped.get("meta"), dict) else {}
        meta = dict(meta_raw)
        top_similarity = _extract_top_similarity(deduped_contexts)
        meta.setdefault("routing", "gemini_first")
        meta["top_score"] = top_similarity
        meta.setdefault("k", k_eff)
        if header_hints:
            meta.setdefault("request_hints", header_hints)

        if _below_similarity_floor(top_similarity):
            meta.update({"routing": "low_conf", "floor_warning": True})
            guard_payload = {
                "answer": _LOW_CONFIDENCE_MESSAGE,
                "sources": [],
                "contexts": [],
                "meta": meta,
            }
            return jsonify(guard_payload), 200

        if callable(_format_router_sources):
            sources = _format_router_sources(
                deduped_contexts,
                max_sources=_ASK2_MAX_SOURCES,
                label_mode=_ASK2_SOURCE_LABEL_MODE,
            )
        else:
            raw_sources = shaped.get("sources") if isinstance(shaped.get("sources"), list) else []
            sources = [str(item) for item in raw_sources[:_ASK2_MAX_SOURCES]]

        normalized = {
            "answer": answer,
            "sources": sources,
            "contexts": deduped_contexts,
            "meta": meta,
        }
        return jsonify(normalized), 200
>>>>>>> 7cdc2a47

    shaped, status = _call_route_ask2_facade(
        question, k_eff, client_ip=client_ip, header_hints=header_hints
    )
    shaped = shaped if isinstance(shaped, dict) else {}
    answer = _strip_source_sections((shaped.get('answer') or '').strip())
    sources = shaped.get('sources') if isinstance(shaped.get('sources'), list) else []
    contexts = shaped.get("contexts") if isinstance(shaped.get("contexts"), list) else []
    if contexts:
        if not answer or answer == INSUFFICIENT_CONTEXT_MESSAGE:
            bullets = []
            for chunk in contexts[:4]:
                snippet = (chunk.get("chunk_text") or "").strip()
                if not snippet:
                    continue
                sentence = snippet.split("\n")[0].strip()
                if not sentence:
                    continue
                if len(sentence) > 220:
                    sentence = sentence[:217].rsplit(" ", 1)[0].strip() + "…"
                bullets.append(f"- {sentence}")
            if bullets:
                answer = "Here’s what the retrieved Sustainacore sources highlight:\n" + "\n".join(bullets)
        if not sources:
            sources = sources_detailed(contexts)
    meta = shaped.get("meta") if isinstance(shaped.get("meta"), dict) else {}
    normalized = {"answer": answer, "sources": sources, "contexts": contexts, "meta": meta}
    response = jsonify(normalized)
    response.headers['X-Orch'] = 'pass'
    response.headers['X-Orig'] = '1'
    return response, status



@app.route("/ask", methods=["GET"], endpoint="ask_get_shim")
def ask_get_shim():
    from flask import request, jsonify
    q = (request.args.get("question") or request.args.get("q") or "").strip()
    if not q:
        return jsonify({"error":"q is required"}), 400

    explicit_filters = {
        key: request.args.get(key, "")
        for key in ("docset", "namespace", "ticker", "company")
        if request.args.get(key)
    }
    scope = infer_scope(q, explicit_filters=explicit_filters, entities=extract_entities(q))
    filters = scope.applied_filters or {}

    # Try the fast path; if embeddings service is down/misconfigured, fall back.
    try:
        vec = embed(q)
        if _top_k_by_vector is None:
            rows = []
        else:
            rows = _top_k_by_vector(vec, max(1, FUSION_TOPK_BASE), filters=filters)
        ans = rows[0]["chunk_text"] if rows else "No context found."
        if RETURN_TOP_AS_ANSWER:
            return jsonify({"answer": ans, "contexts": rows, "mode":"simple"})
    except Exception:
        pass

    retrieval = retrieve(q, explicit_filters=explicit_filters)
    entities = retrieval.get("entities", [])
    chunks = retrieval.get("chunks", [])
    quotes  = extract_quotes(chunks, limit_words=60)
    intent  = detect_intent(q, entities)
    answer, shape, sources_out = compose_answer(intent, q, entities, chunks, quotes)
    return jsonify({"answer": answer, "contexts": chunks, "mode":"simple", "sources": sources_out})




# --- compat: safe_top_k_by_vector wrapper ---
try:
    import inspect as _inspect

    _orig_tkbv = _top_k_by_vector

    if callable(_orig_tkbv):

        def top_k_by_vector_compat(question, k, *args, **kwargs):
            if "filters" in kwargs:
                try:
                    sig = _inspect.signature(_orig_tkbv)
                    if "filters" not in sig.parameters:
                        kwargs.pop("filters", None)
                except Exception:
                    kwargs.pop("filters", None)
            return _orig_tkbv(question, k, *args, **kwargs)

        _top_k_by_vector = top_k_by_vector_compat
except Exception:
    pass


# --- BEGIN: APEX POST /ask compatibility (no URL change) ---------------------
import os, time

def __sc__build_sources(rows):
    out = []
    for r in rows or []:
        doc_id = str(r.get("doc_id",""))
        chunk_ix = r.get("chunk_ix", 0)
        rid = f"{doc_id}-{chunk_ix}" if doc_id else str(chunk_ix)
        dist = r.get("dist")
        try:
            score = round(1.0 - float(dist), 4) if dist is not None else None
        except Exception:
            score = None
        snippet = (r.get("chunk_text") or "")[:400]
        out.append({
            "id": rid,
            "score": score,
            "snippet": snippet,
            "title": r.get("title"),
            "url": r.get("source_url"),
        })
    return out

@app.before_request
def __sc__apex_post_ask_compat():
    # keep a single path (/ask), adjust only POST behavior for APEX
    from flask import request, jsonify
    if request.path != "/ask" or request.method != "POST":
        return  # don't touch anything else

    t0 = time.perf_counter()

    # Accept q from args OR JSON body (both cases APEX might use)
    body = {}
    if request.is_json:
        body = request.get_json(silent=True) or {}
    q = (request.args.get("q") or request.args.get("question")
         or body.get("q") or body.get("question") or "").strip()
    if not q:
        return jsonify({"error": "q is required"}), 400

    try:
        vec = embed(q)
        if _top_k_by_vector is None:
            rows = []
        else:
            rows = _top_k_by_vector(vec, max(1, FUSION_TOPK_BASE))
        # Stable 'answer' for APEX: if your main chain returns text elsewhere,
        # we still guarantee a non-empty answer by falling back to top snippet.
        ans = (rows[0].get("chunk_text") if rows else None) or "No context found."

        took_ms = int((time.perf_counter() - t0) * 1000)
        resp = {
            "answer": ans,
            "sources": __sc__build_sources(rows),
            "meta": {
                "k": len(rows or []),
                "took_ms": took_ms,
                "model_info": {"embed": EMBED_MODEL_NAME},
            },
        }
        return jsonify(resp), 200
    except Exception as e:
        return jsonify({"error": str(e)}), 500
# --- END: APEX POST /ask compatibility ---------------------------------------<|MERGE_RESOLUTION|>--- conflicted
+++ resolved
@@ -1463,7 +1463,6 @@
         else (request.remote_addr or 'unknown')
     )
     try:
-<<<<<<< HEAD
         shaped, _status = ask2_pipeline_first(question, k_eff, client_ip=client_ip)
     except Exception as exc:
         _LOGGER.exception('ask2_pipeline_first_failed', exc_info=exc)
@@ -1487,7 +1486,6 @@
         response.headers['X-Orch'] = 'pass'
         response.headers['X-Orig'] = '1'
         return response, 200
-=======
         shaped, status = ask2_pipeline_first(question, k_eff, client_ip=client_ip)
     except Exception as exc:
         shaped = {
@@ -1550,7 +1548,6 @@
             "meta": meta,
         }
         return jsonify(normalized), 200
->>>>>>> 7cdc2a47
 
     shaped, status = _call_route_ask2_facade(
         question, k_eff, client_ip=client_ip, header_hints=header_hints
